--- conflicted
+++ resolved
@@ -121,17 +121,9 @@
 
 lint = [
     "faststream[types]",
-<<<<<<< HEAD
-    "ruff==0.11.8",
+    "ruff==0.11.9",
     "bandit==1.8.3",
-    "semgrep==1.120.1",
-=======
-    "ruff==0.11.9",
-    "bandit==1.8.3; python_version >= '3.9'",
-    "bandit==1.7.10; python_version < '3.9'",
-    "semgrep==1.121.0; python_version >= '3.9'",
-    "semgrep==1.99.0; python_version < '3.9'",
->>>>>>> 1ca77836
+    "semgrep==1.121.0",
     "codespell==2.4.1",
 ]
 
