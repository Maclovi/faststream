[build-system]
requires = ["hatchling"]
build-backend = "hatchling.build"

[project]
name = "faststream"
description = "FastStream: the simplest way to work with a messaging queues"
readme = "README.md"
authors = [
    { name = "AG2AI", email = "support@ag2.ai" },
    { name = "Nikita Pastukhov", email = "diementros@yandex.com" },
]

keywords = [
    "rabbitmq",
    "kafka",
    "framework",
    "nats",
    "redis",
    "message brokers",
]

requires-python = ">=3.9"

classifiers = [
    "Development Status :: 5 - Production/Stable",
    "License :: OSI Approved :: Apache Software License",
    "Programming Language :: Python",
    "Programming Language :: Python :: Implementation :: CPython",
    "Programming Language :: Python :: 3",
    "Programming Language :: Python :: 3 :: Only",
    "Programming Language :: Python :: 3.9",
    "Programming Language :: Python :: 3.10",
    "Programming Language :: Python :: 3.11",
    "Programming Language :: Python :: 3.12",
    "Programming Language :: Python :: 3.13",
    "Operating System :: OS Independent",
    "Topic :: Software Development :: Libraries :: Application Frameworks",
    "Topic :: Software Development :: Libraries :: Python Modules",
    "Topic :: Software Development :: Libraries",
    "Topic :: Software Development",
    "Topic :: System :: Networking",
    "Topic :: System :: Distributed Computing",
    "Typing :: Typed",
    "Intended Audience :: Developers",
    "Intended Audience :: Information Technology",
    "Intended Audience :: System Administrators",
    "Environment :: Web Environment",
    "Framework :: AsyncIO",
    "Framework :: Pydantic",
    "Framework :: Pydantic :: 1",
    "Framework :: Pydantic :: 2",
]

dynamic = ["version"]

dependencies = [
    "anyio>=3.7.1,<5",
    "fast-depends[pydantic]>=3.0.0a3,<4.0.0",
    "typing-extensions>=4.8.0",
]

[project.optional-dependencies]
# public distributions
rabbit = ["aio-pika>=9,<10"]

kafka = ["aiokafka>=0.9,<0.13"]

confluent = [
    "confluent-kafka>=2,!=2.8.1,<3; python_version < '3.13'",
    "confluent-kafka>=2.6,!=2.8.1,<3; python_version >= '3.13'",
]

nats = ["nats-py>=2.7.0,<=3.0.0"]

redis = ["redis>=5.0.0,<6.0.0"]

otel = ["opentelemetry-sdk>=1.24.0,<2.0.0"]

cli = [
    "typer>=0.9,!=0.12,<=0.15.2",
    "watchfiles>=0.15.0,<1.1.0"
]

prometheus = ["prometheus-client>=0.20.0,<0.30.0"]

# dev dependencies
optionals = ["faststream[rabbit,kafka,confluent,nats,redis,otel,cli,prometheus]"]

devdocs = [
    "mkdocs-material==9.6.10",
    "mkdocs-static-i18n==1.3.0",
    "mdx-include==1.4.2",
    "mkdocstrings[python]==0.29.1; python_version >= '3.9'",
    "mkdocstrings[python]==0.26.1; python_version < '3.9'",
    "mkdocs-literate-nav==0.6.2",
    "mkdocs-git-revision-date-localized-plugin==1.4.5",
    "mike==2.1.3",                                      # versioning
    "mkdocs-minify-plugin==0.8.0",
    "mkdocs-macros-plugin==1.3.7",                      # includes with variables
    "mkdocs-glightbox==0.4.0",                          # img zoom
    "pillow",                                           # required for mkdocs-glightbo
    "cairosvg",                                         # required for mkdocs-glightbo
    "requests",                                         # using in CI, do not pin it
]

types = [
    "faststream[optionals]",
    "mypy==1.15.0",
    # mypy extensions
    "types-Deprecated",
    "types-PyYAML",
    "types-setuptools",
    "types-ujson",
    "types-redis",
    "types-Pygments",
    "types-docutils",
    "types-aiofiles",
    "confluent-kafka-stubs; python_version >= '3.11'",
]

lint = [
    "faststream[types]",
<<<<<<< HEAD
    "ruff==0.9.7",
    "bandit==1.8.3",
    "semgrep==1.109.0",
=======
    "ruff==0.11.2",
    "bandit==1.8.3; python_version >= '3.9'",
    "bandit==1.7.10; python_version < '3.9'",
    "semgrep==1.116.0; python_version >= '3.9'",
    "semgrep==1.99.0; python_version < '3.9'",
>>>>>>> 64061cd2
    "codespell==2.4.1",
]

test-core = [
<<<<<<< HEAD
    "coverage[toml]==7.6.12",
    "pytest==8.3.4",
    "pytest-asyncio==0.25.3",
=======
    "coverage[toml]==7.8.0; python_version >= '3.9'",
    "coverage[toml]==7.6.1; python_version < '3.9'",
    "pytest==8.3.5",
    "pytest-asyncio==0.26.0; python_version >= '3.9'",
    "pytest-asyncio==0.24.0; python_version < '3.9'",
>>>>>>> 64061cd2
    "dirty-equals==0.9.0",
]

testing = [
    "faststream[test-core]",
    "fastapi==0.115.12",
    "pydantic-settings>=2.0.0,<3.0.0",
    "httpx==0.28.1",
    "PyYAML==6.0.2",
    "email-validator==2.2.0",
]

dev = [
    "faststream[optionals,lint,testing,devdocs]",
<<<<<<< HEAD
    "pre-commit==4.1.0",
=======
    "pre-commit==3.5.0; python_version < '3.9'",
    "pre-commit==4.2.0; python_version >= '3.9'",
>>>>>>> 64061cd2
    "detect-secrets==1.5.0",
]

[project.urls]
Homepage = "https://faststream.airt.ai/latest/"
Documentation = "https://faststream.airt.ai/latest/getting-started/"
Tracker = "https://github.com/ag2ai/FastStream/issues"
Source = "https://github.com/ag2ai/FastStream"
Discord = "https://discord.gg/qFm6aSqq59"

[project.scripts]
faststream = "faststream.__main__:cli"

[tool.hatch.version]
path = "faststream/__about__.py"

[tool.hatch.build]
skip-excluded-dirs = true
exclude = ["/tests", "/docs"]

[tool.mypy]
files = ["faststream", "tests/mypy"]
strict = true
python_version = "3.9"
ignore_missing_imports = true
plugins = ["pydantic.mypy"]

# from https://blog.wolt.com/engineering/2021/09/30/professional-grade-mypy-configuration/
disallow_untyped_defs = true
no_implicit_optional = true
check_untyped_defs = true
warn_return_any = true
show_error_codes = true
warn_unused_ignores = true

disallow_incomplete_defs = true
disallow_untyped_decorators = true
disallow_any_unimported = false

[tool.pytest.ini_options]
minversion = "7.0"
addopts = "-q -m 'not slow'"
testpaths = ["tests"]
markers = ["rabbit", "kafka", "confluent", "nats", "redis", "slow", "all"]
asyncio_default_fixture_loop_scope = "function"

[tool.coverage.run]
parallel = true
branch = true
concurrency = ["multiprocessing", "thread"]
source = ["docs/docs_src", "examples", "faststream", "tests"]
context = '${CONTEXT}'
omit = ["**/__init__.py", "tests/mypy/*"]

[tool.coverage.report]
show_missing = true
skip_empty = true
exclude_also = [
    "if __name__ == .__main__.:",
    "self.logger",
    "def __repr__",
    "lambda: None",
    "from .*",
    "import .*",
    '@(abc\.)?abstractmethod',
    "raise NotImplementedError",
    'raise AssertionError',
    'logger\..*',
    "pass",
    '\.\.\.',
]
omit = [
    '*/__about__.py',
    '*/__main__.py',
    '*/__init__.py',
    '*/annotations.py',
    'docs/docs_src/getting_started/serialization/avro.py',
    'docs/docs_src/getting_started/serialization/msgpack_ex.py',
    'docs/docs_src/getting_started/serialization/protobuf.py',
    'docs/docs_src/integrations/http_frameworks_integrations/aiohttp.py',
    'docs/docs_src/integrations/http_frameworks_integrations/blacksheep.py',
    'docs/docs_src/integrations/http_frameworks_integrations/falcon.py',
    'docs/docs_src/integrations/http_frameworks_integrations/litestar.py',
    'docs/docs_src/integrations/http_frameworks_integrations/quart.py',
    'docs/docs_src/integrations/http_frameworks_integrations/sanic.py',
    'docs/docs_src/integrations/http_frameworks_integrations/tornado.py',
    'examples/howto/structlogs.py',
    'examples/serialization/avro/avro.py',
    'examples/serialization/msgpack/pack.py',
    'examples/serialization/protobuf/protobuf.py',
]

[tool.bandit]

[tool.codespell]
skip = "./venv*,./docs/site/*,./htmlcov"
ignore-words = ".codespell-whitelist.txt"<|MERGE_RESOLUTION|>--- conflicted
+++ resolved
@@ -8,7 +8,7 @@
 readme = "README.md"
 authors = [
     { name = "AG2AI", email = "support@ag2.ai" },
-    { name = "Nikita Pastukhov", email = "diementros@yandex.com" },
+    { name = "Nikita Pastukhov", email = "nikita@pastukhov-dev.com" },
 ]
 
 keywords = [
@@ -91,7 +91,7 @@
     "mkdocs-material==9.6.10",
     "mkdocs-static-i18n==1.3.0",
     "mdx-include==1.4.2",
-    "mkdocstrings[python]==0.29.1; python_version >= '3.9'",
+    "mkdocstrings[python]==0.29.1",
     "mkdocstrings[python]==0.26.1; python_version < '3.9'",
     "mkdocs-literate-nav==0.6.2",
     "mkdocs-git-revision-date-localized-plugin==1.4.5",
@@ -121,32 +121,16 @@
 
 lint = [
     "faststream[types]",
-<<<<<<< HEAD
-    "ruff==0.9.7",
+    "ruff==0.11.2",
     "bandit==1.8.3",
-    "semgrep==1.109.0",
-=======
-    "ruff==0.11.2",
-    "bandit==1.8.3; python_version >= '3.9'",
-    "bandit==1.7.10; python_version < '3.9'",
-    "semgrep==1.116.0; python_version >= '3.9'",
-    "semgrep==1.99.0; python_version < '3.9'",
->>>>>>> 64061cd2
+    "semgrep==1.116.0",
     "codespell==2.4.1",
 ]
 
 test-core = [
-<<<<<<< HEAD
-    "coverage[toml]==7.6.12",
-    "pytest==8.3.4",
-    "pytest-asyncio==0.25.3",
-=======
-    "coverage[toml]==7.8.0; python_version >= '3.9'",
-    "coverage[toml]==7.6.1; python_version < '3.9'",
+    "coverage[toml]==7.8.0",
     "pytest==8.3.5",
-    "pytest-asyncio==0.26.0; python_version >= '3.9'",
-    "pytest-asyncio==0.24.0; python_version < '3.9'",
->>>>>>> 64061cd2
+    "pytest-asyncio==0.26.0",
     "dirty-equals==0.9.0",
 ]
 
@@ -161,12 +145,7 @@
 
 dev = [
     "faststream[optionals,lint,testing,devdocs]",
-<<<<<<< HEAD
-    "pre-commit==4.1.0",
-=======
-    "pre-commit==3.5.0; python_version < '3.9'",
-    "pre-commit==4.2.0; python_version >= '3.9'",
->>>>>>> 64061cd2
+    "pre-commit==4.2.0",
     "detect-secrets==1.5.0",
 ]
 
