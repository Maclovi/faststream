[build-system]
requires = ["hatchling"]
build-backend = "hatchling.build"

[project]
name = "faststream"
description = "FastStream: the simplest way to work with a messaging queues"
readme = "README.md"
authors = [
    { name = "AG2AI", email = "support@ag2.ai" },
    { name = "Nikita Pastukhov", email = "nikita@pastukhov-dev.com" },
]

keywords = [
    "rabbitmq",
    "kafka",
    "framework",
    "nats",
    "redis",
    "message brokers",
]

requires-python = ">=3.9"

classifiers = [
    "Development Status :: 5 - Production/Stable",
    "License :: OSI Approved :: Apache Software License",
    "Programming Language :: Python",
    "Programming Language :: Python :: Implementation :: CPython",
    "Programming Language :: Python :: 3",
    "Programming Language :: Python :: 3 :: Only",
    "Programming Language :: Python :: 3.9",
    "Programming Language :: Python :: 3.10",
    "Programming Language :: Python :: 3.11",
    "Programming Language :: Python :: 3.12",
    "Programming Language :: Python :: 3.13",
    "Operating System :: OS Independent",
    "Topic :: Software Development :: Libraries :: Application Frameworks",
    "Topic :: Software Development :: Libraries :: Python Modules",
    "Topic :: Software Development :: Libraries",
    "Topic :: Software Development",
    "Topic :: System :: Networking",
    "Topic :: System :: Distributed Computing",
    "Typing :: Typed",
    "Intended Audience :: Developers",
    "Intended Audience :: Information Technology",
    "Intended Audience :: System Administrators",
    "Environment :: Web Environment",
    "Framework :: AsyncIO",
    "Framework :: Pydantic",
    "Framework :: Pydantic :: 1",
    "Framework :: Pydantic :: 2",
]

dynamic = ["version"]

dependencies = [
    "anyio>=3.7.1,<5",
    "fast-depends[pydantic]>=3.0.0a3,<4.0.0",
    "typing-extensions>=4.8.0",
]

[project.optional-dependencies]
# public distributions
rabbit = ["aio-pika>=9,<10"]

kafka = ["aiokafka>=0.9,<0.13"]

confluent = [
    "confluent-kafka>=2,!=2.8.1,<3; python_version < '3.13'",
    "confluent-kafka>=2.6,!=2.8.1,<3; python_version >= '3.13'",
]

nats = ["nats-py>=2.7.0,<=3.0.0"]

redis = ["redis>=5.0.0,<7.0.0"]

otel = ["opentelemetry-sdk>=1.24.0,<2.0.0"]

cli = [
    "typer>=0.9,!=0.12,<=0.16.0",
    "watchfiles>=0.15.0,<1.1.0"
]

prometheus = ["prometheus-client>=0.20.0,<0.30.0"]

# dev dependencies
optionals = ["faststream[rabbit,kafka,confluent,nats,redis,otel,cli,prometheus]"]

devdocs = [
    "mkdocs-material==9.6.14",
    "mkdocs-static-i18n==1.3.0",
    "mdx-include==1.4.2",
    "mkdocstrings[python]==0.29.1",
    "mkdocstrings[python]==0.26.1; python_version < '3.9'",
    "mkdocs-literate-nav==0.6.2",
    "mkdocs-git-revision-date-localized-plugin==1.4.7",
    "mike==2.1.3",                                      # versioning
    "mkdocs-minify-plugin==0.8.0",
    "mkdocs-macros-plugin==1.3.7",                      # includes with variables
    "mkdocs-glightbox==0.4.0",                          # img zoom
    "pillow",                                           # required for mkdocs-glightbo
    "cairosvg",                                         # required for mkdocs-glightbo
    "requests",                                         # using in CI, do not pin it
]

types = [
    "faststream[optionals]",
    "mypy==1.16.0",
    # mypy extensions
    "types-Deprecated",
    "types-PyYAML",
    "types-setuptools",
    "types-ujson",
    "types-redis",
    "types-Pygments",
    "types-docutils",
    "types-aiofiles",
    "confluent-kafka-stubs; python_version >= '3.11'",
]

lint = [
    "faststream[types]",
<<<<<<< HEAD
    "ruff==0.11.10",
    "bandit==1.8.3",
    "semgrep==1.122.0",
=======
    "ruff==0.11.12",
    "bandit==1.8.3; python_version >= '3.9'",
    "bandit==1.7.10; python_version < '3.9'",
    "semgrep==1.123.0; python_version >= '3.9'",
    "semgrep==1.99.0; python_version < '3.9'",
>>>>>>> 15e132e4
    "codespell==2.4.1",
]

test-core = [
<<<<<<< HEAD
    "coverage[toml]==7.8.0",
=======
    "coverage[toml]==7.8.2; python_version >= '3.9'",
    "coverage[toml]==7.6.1; python_version < '3.9'",
>>>>>>> 15e132e4
    "pytest==8.3.5",
    "pytest-asyncio==0.26.0",
    "dirty-equals==0.9.0",
]

testing = [
    "faststream[test-core]",
    "fastapi==0.115.12",
    "pydantic-settings>=2.0.0,<3.0.0",
    "httpx==0.28.1",
    "PyYAML==6.0.2",
    "email-validator==2.2.0",
]

dev = [
    "faststream[optionals,lint,testing,devdocs]",
    "pre-commit==4.2.0",
    "detect-secrets==1.5.0",
]

[project.urls]
Homepage = "https://faststream.airt.ai/latest/"
Documentation = "https://faststream.airt.ai/latest/getting-started/"
Tracker = "https://github.com/ag2ai/FastStream/issues"
Source = "https://github.com/ag2ai/FastStream"
Discord = "https://discord.gg/qFm6aSqq59"

[project.scripts]
faststream = "faststream.__main__:cli"

[tool.hatch.version]
path = "faststream/__about__.py"

[tool.hatch.build]
skip-excluded-dirs = true
exclude = ["/tests", "/docs"]

[tool.mypy]
files = ["faststream", "tests/mypy"]
strict = true
<<<<<<< HEAD
python_version = "3.9"
=======
strict_bytes = true
local_partial_types = true
python_version = "3.8"
>>>>>>> 15e132e4
ignore_missing_imports = true
plugins = ["pydantic.mypy"]

# from https://blog.wolt.com/engineering/2021/09/30/professional-grade-mypy-configuration/
disallow_untyped_defs = true
no_implicit_optional = true
check_untyped_defs = true
warn_return_any = true
show_error_codes = true
warn_unused_ignores = true

disallow_incomplete_defs = true
disallow_untyped_decorators = true
disallow_any_unimported = false

[tool.pytest.ini_options]
minversion = "7.0"
addopts = "-q -m 'not slow'"
testpaths = ["tests"]
markers = ["rabbit", "kafka", "confluent", "nats", "redis", "slow", "all"]
asyncio_default_fixture_loop_scope = "function"

[tool.coverage.run]
parallel = true
branch = true
concurrency = ["multiprocessing", "thread"]
source = ["docs/docs_src", "examples", "faststream", "tests"]
context = '${CONTEXT}'
omit = ["**/__init__.py", "tests/mypy/*"]

[tool.coverage.report]
show_missing = true
skip_empty = true
exclude_also = [
    "if __name__ == .__main__.:",
    "self.logger",
    "def __repr__",
    "lambda: None",
    "from .*",
    "import .*",
    '@(abc\.)?abstractmethod',
    "raise NotImplementedError",
    'raise AssertionError',
    'logger\..*',
    "pass",
    '\.\.\.',
]
omit = [
    '*/__about__.py',
    '*/__main__.py',
    '*/__init__.py',
    '*/annotations.py',
    'docs/docs_src/getting_started/serialization/avro.py',
    'docs/docs_src/getting_started/serialization/msgpack_ex.py',
    'docs/docs_src/getting_started/serialization/protobuf.py',
    'docs/docs_src/integrations/http_frameworks_integrations/aiohttp.py',
    'docs/docs_src/integrations/http_frameworks_integrations/blacksheep.py',
    'docs/docs_src/integrations/http_frameworks_integrations/falcon.py',
    'docs/docs_src/integrations/http_frameworks_integrations/litestar.py',
    'docs/docs_src/integrations/http_frameworks_integrations/quart.py',
    'docs/docs_src/integrations/http_frameworks_integrations/sanic.py',
    'docs/docs_src/integrations/http_frameworks_integrations/tornado.py',
    'examples/howto/structlogs.py',
    'examples/serialization/avro/avro.py',
    'examples/serialization/msgpack/pack.py',
    'examples/serialization/protobuf/protobuf.py',
]

[tool.bandit]

[tool.codespell]
skip = "./venv*,./docs/site/*,./htmlcov"
ignore-words = ".codespell-whitelist.txt"<|MERGE_RESOLUTION|>--- conflicted
+++ resolved
@@ -121,27 +121,14 @@
 
 lint = [
     "faststream[types]",
-<<<<<<< HEAD
-    "ruff==0.11.10",
+    "ruff==0.11.12",
     "bandit==1.8.3",
-    "semgrep==1.122.0",
-=======
-    "ruff==0.11.12",
-    "bandit==1.8.3; python_version >= '3.9'",
-    "bandit==1.7.10; python_version < '3.9'",
-    "semgrep==1.123.0; python_version >= '3.9'",
-    "semgrep==1.99.0; python_version < '3.9'",
->>>>>>> 15e132e4
+    "semgrep==1.123.0",
     "codespell==2.4.1",
 ]
 
 test-core = [
-<<<<<<< HEAD
-    "coverage[toml]==7.8.0",
-=======
-    "coverage[toml]==7.8.2; python_version >= '3.9'",
-    "coverage[toml]==7.6.1; python_version < '3.9'",
->>>>>>> 15e132e4
+    "coverage[toml]==7.8.2",
     "pytest==8.3.5",
     "pytest-asyncio==0.26.0",
     "dirty-equals==0.9.0",
@@ -182,13 +169,9 @@
 [tool.mypy]
 files = ["faststream", "tests/mypy"]
 strict = true
-<<<<<<< HEAD
 python_version = "3.9"
-=======
 strict_bytes = true
 local_partial_types = true
-python_version = "3.8"
->>>>>>> 15e132e4
 ignore_missing_imports = true
 plugins = ["pydantic.mypy"]
 
