import asyncio
import math
from abc import abstractmethod
from collections.abc import Awaitable, Iterable, Sequence
from contextlib import suppress
from copy import deepcopy
from typing import (
    TYPE_CHECKING,
    Any,
    Callable,
    Optional,
)

import anyio
from redis.asyncio.client import (
    PubSub as RPubSub,
    Redis,
)
from redis.exceptions import ResponseError
from typing_extensions import TypeAlias, override

from faststream._internal.subscriber.usecase import SubscriberUsecase
from faststream._internal.subscriber.utils import process_msg
from faststream.middlewares import AckPolicy
from faststream.redis.message import (
    BatchListMessage,
    BatchStreamMessage,
    DefaultListMessage,
    DefaultStreamMessage,
    PubSubMessage,
    RedisListMessage,
    RedisMessage,
    RedisStreamMessage,
    UnifyRedisDict,
)
from faststream.redis.parser import (
    RedisBatchListParser,
    RedisBatchStreamParser,
    RedisListParser,
    RedisPubSubParser,
    RedisStreamParser,
)
from faststream.redis.publisher.fake import RedisFakePublisher
from faststream.redis.schemas import ListSub, PubSub, StreamSub

if TYPE_CHECKING:
    from fast_depends.dependencies import Dependant

    from faststream._internal.basic_types import AnyDict
    from faststream._internal.publisher.proto import BasePublisherProto
    from faststream._internal.state import BrokerState
    from faststream._internal.types import (
        AsyncCallable,
        BrokerMiddleware,
        CustomCallable,
    )
    from faststream.message import StreamMessage as BrokerStreamMessage


TopicName: TypeAlias = bytes
Offset: TypeAlias = bytes


class LogicSubscriber(SubscriberUsecase[UnifyRedisDict]):
    """A class to represent a Redis handler."""

    _client: Optional["Redis[bytes]"]

    def __init__(
        self,
        *,
        default_parser: "AsyncCallable",
        default_decoder: "AsyncCallable",
        # Subscriber args
        ack_policy: "AckPolicy",
        no_reply: bool,
<<<<<<< HEAD
        broker_dependencies: Iterable["Dependant"],
        broker_middlewares: Iterable["BrokerMiddleware[UnifyRedisDict]"],
=======
        retry: bool,
        broker_dependencies: Iterable["Depends"],
        broker_middlewares: Sequence["BrokerMiddleware[UnifyRedisDict]"],
        # AsyncAPI args
        title_: Optional[str],
        description_: Optional[str],
        include_in_schema: bool,
>>>>>>> b1c6fa24
    ) -> None:
        super().__init__(
            default_parser=default_parser,
            default_decoder=default_decoder,
            # Propagated options
            ack_policy=ack_policy,
            no_reply=no_reply,
            broker_middlewares=broker_middlewares,
            broker_dependencies=broker_dependencies,
        )

        self._client = None
        self.task: Optional[asyncio.Task[None]] = None

    @override
    def _setup(  # type: ignore[override]
        self,
        *,
        connection: Optional["Redis[bytes]"],
        # basic args
        extra_context: "AnyDict",
        # broker options
        broker_parser: Optional["CustomCallable"],
        broker_decoder: Optional["CustomCallable"],
        # dependant args
        state: "BrokerState",
    ) -> None:
        self._client = connection

        super()._setup(
            extra_context=extra_context,
            broker_parser=broker_parser,
            broker_decoder=broker_decoder,
            state=state,
        )

    def _make_response_publisher(
        self,
        message: "BrokerStreamMessage[UnifyRedisDict]",
    ) -> Sequence["BasePublisherProto"]:
        return (
            RedisFakePublisher(
                self._state.get().producer,
                channel=message.reply_to,
            ),
        )

    @override
    async def start(
        self,
        *args: Any,
    ) -> None:
        if self.task:
            return

        await super().start()

        start_signal = anyio.Event()

        if self.calls:
            self.task = asyncio.create_task(
                self._consume(*args, start_signal=start_signal),
            )

            with anyio.fail_after(3.0):
                await start_signal.wait()

        else:
            start_signal.set()

    async def _consume(self, *args: Any, start_signal: anyio.Event) -> None:
        connected = True

        while self.running:
            try:
                await self._get_msgs(*args)

            except Exception:  # noqa: PERF203
                if connected:
                    connected = False
                await anyio.sleep(5)

            else:
                if not connected:
                    connected = True

            finally:
                if not start_signal.is_set():
                    with suppress(Exception):
                        start_signal.set()

    @abstractmethod
    async def _get_msgs(self, *args: Any) -> None:
        raise NotImplementedError

    async def close(self) -> None:
        await super().close()

        if self.task is not None and not self.task.done():
            self.task.cancel()
        self.task = None

    @staticmethod
    def build_log_context(
        message: Optional["BrokerStreamMessage[Any]"],
        channel: str = "",
    ) -> dict[str, str]:
        return {
            "channel": channel,
            "message_id": getattr(message, "message_id", ""),
        }


class ChannelSubscriber(LogicSubscriber):
    subscription: Optional[RPubSub]

    def __init__(
        self,
        *,
        channel: "PubSub",
        # Subscriber args
        no_reply: bool,
<<<<<<< HEAD
        broker_dependencies: Iterable["Dependant"],
        broker_middlewares: Iterable["BrokerMiddleware[UnifyRedisDict]"],
=======
        retry: bool,
        broker_dependencies: Iterable["Depends"],
        broker_middlewares: Sequence["BrokerMiddleware[UnifyRedisDict]"],
        # AsyncAPI args
        title_: Optional[str],
        description_: Optional[str],
        include_in_schema: bool,
>>>>>>> b1c6fa24
    ) -> None:
        parser = RedisPubSubParser(pattern=channel.path_regex)
        super().__init__(
            default_parser=parser.parse_message,
            default_decoder=parser.decode_message,
            # Propagated options
            ack_policy=AckPolicy.DO_NOTHING,
            no_reply=no_reply,
            broker_middlewares=broker_middlewares,
            broker_dependencies=broker_dependencies,
        )

        self.channel = channel
        self.subscription = None

    def get_log_context(
        self,
        message: Optional["BrokerStreamMessage[Any]"],
    ) -> dict[str, str]:
        return self.build_log_context(
            message=message,
            channel=self.channel.name,
        )

    @override
    async def start(self) -> None:
        if self.subscription:
            return

        assert self._client, "You should setup subscriber at first."  # nosec B101

        self.subscription = psub = self._client.pubsub()

        if self.channel.pattern:
            await psub.psubscribe(self.channel.name)
        else:
            await psub.subscribe(self.channel.name)

        await super().start(psub)

    async def close(self) -> None:
        if self.subscription is not None:
            await self.subscription.unsubscribe()
            await self.subscription.aclose()  # type: ignore[attr-defined]
            self.subscription = None

        await super().close()

    @override
    async def get_one(  # type: ignore[override]
        self,
        *,
        timeout: float = 5.0,
    ) -> "Optional[RedisMessage]":
        assert self.subscription, "You should start subscriber at first."  # nosec B101
        assert (  # nosec B101
            not self.calls
        ), "You can't use `get_one` method if subscriber has registered handlers."

        sleep_interval = timeout / 10

        raw_message: Optional[PubSubMessage] = None

        with anyio.move_on_after(timeout):
            while (raw_message := await self._get_message(self.subscription)) is None:  # noqa: ASYNC110
                await anyio.sleep(sleep_interval)

        context = self._state.get().di_state.context

        msg: Optional[RedisMessage] = await process_msg(  # type: ignore[assignment]
            msg=raw_message,
            middlewares=(
                m(raw_message, context=context) for m in self._broker_middlewares
            ),
            parser=self._parser,
            decoder=self._decoder,
        )
        return msg

    async def _get_message(self, psub: RPubSub) -> Optional[PubSubMessage]:
        raw_msg = await psub.get_message(
            ignore_subscribe_messages=True,
            timeout=self.channel.polling_interval,
        )

        if raw_msg:
            return PubSubMessage(
                type=raw_msg["type"],
                data=raw_msg["data"],
                channel=raw_msg["channel"].decode(),
                pattern=raw_msg["pattern"],
            )

        return None

    async def _get_msgs(self, psub: RPubSub) -> None:
        if msg := await self._get_message(psub):
            await self.consume(msg)  # type: ignore[arg-type]

    def add_prefix(self, prefix: str) -> None:
        new_ch = deepcopy(self.channel)
        new_ch.name = f"{prefix}{new_ch.name}"
        self.channel = new_ch


class _ListHandlerMixin(LogicSubscriber):
    def __init__(
        self,
        *,
        list: ListSub,
        default_parser: "AsyncCallable",
        default_decoder: "AsyncCallable",
        # Subscriber args
        ack_policy: "AckPolicy",
        no_reply: bool,
<<<<<<< HEAD
        broker_dependencies: Iterable["Dependant"],
        broker_middlewares: Iterable["BrokerMiddleware[UnifyRedisDict]"],
=======
        retry: bool,
        broker_dependencies: Iterable["Depends"],
        broker_middlewares: Sequence["BrokerMiddleware[UnifyRedisDict]"],
        # AsyncAPI args
        title_: Optional[str],
        description_: Optional[str],
        include_in_schema: bool,
>>>>>>> b1c6fa24
    ) -> None:
        super().__init__(
            default_parser=default_parser,
            default_decoder=default_decoder,
            # Propagated options
            ack_policy=ack_policy,
            no_reply=no_reply,
            broker_middlewares=broker_middlewares,
            broker_dependencies=broker_dependencies,
        )

        self.list_sub = list

    def get_log_context(
        self,
        message: Optional["BrokerStreamMessage[Any]"],
    ) -> dict[str, str]:
        return self.build_log_context(
            message=message,
            channel=self.list_sub.name,
        )

    @override
    async def _consume(  # type: ignore[override]
        self,
        client: "Redis[bytes]",
        *,
        start_signal: "anyio.Event",
    ) -> None:
        start_signal.set()
        await super()._consume(client, start_signal=start_signal)

    @override
    async def start(self) -> None:
        if self.task:
            return

        assert self._client, "You should setup subscriber at first."  # nosec B101

        await super().start(self._client)

    @override
    async def get_one(  # type: ignore[override]
        self,
        *,
        timeout: float = 5.0,
    ) -> "Optional[RedisListMessage]":
        assert self._client, "You should start subscriber at first."  # nosec B101
        assert (  # nosec B101
            not self.calls
        ), "You can't use `get_one` method if subscriber has registered handlers."

        sleep_interval = timeout / 10
        raw_message = None

        with anyio.move_on_after(timeout):
            while (  # noqa: ASYNC110
                raw_message := await self._client.lpop(name=self.list_sub.name)
            ) is None:
                await anyio.sleep(sleep_interval)

        if not raw_message:
            return None

        redis_incoming_msg = DefaultListMessage(
            type="list",
            data=raw_message,
            channel=self.list_sub.name,
        )

        context = self._state.get().di_state.context

        msg: RedisListMessage = await process_msg(  # type: ignore[assignment]
            msg=redis_incoming_msg,
            middlewares=(
                m(redis_incoming_msg, context=context) for m in self._broker_middlewares
            ),
            parser=self._parser,
            decoder=self._decoder,
        )
        return msg

    def add_prefix(self, prefix: str) -> None:
        new_list = deepcopy(self.list_sub)
        new_list.name = f"{prefix}{new_list.name}"
        self.list_sub = new_list


class ListSubscriber(_ListHandlerMixin):
    def __init__(
        self,
        *,
        list: ListSub,
        # Subscriber args
        no_reply: bool,
<<<<<<< HEAD
        broker_dependencies: Iterable["Dependant"],
        broker_middlewares: Iterable["BrokerMiddleware[UnifyRedisDict]"],
=======
        retry: bool,
        broker_dependencies: Iterable["Depends"],
        broker_middlewares: Sequence["BrokerMiddleware[UnifyRedisDict]"],
        # AsyncAPI args
        title_: Optional[str],
        description_: Optional[str],
        include_in_schema: bool,
>>>>>>> b1c6fa24
    ) -> None:
        parser = RedisListParser()
        super().__init__(
            list=list,
            default_parser=parser.parse_message,
            default_decoder=parser.decode_message,
            # Propagated options
            ack_policy=AckPolicy.DO_NOTHING,
            no_reply=no_reply,
            broker_middlewares=broker_middlewares,
            broker_dependencies=broker_dependencies,
        )

    async def _get_msgs(self, client: "Redis[bytes]") -> None:
        raw_msg = await client.blpop(
            self.list_sub.name,
            timeout=self.list_sub.polling_interval,
        )

        if raw_msg:
            _, msg_data = raw_msg

            msg = DefaultListMessage(
                type="list",
                data=msg_data,
                channel=self.list_sub.name,
            )

            await self.consume(msg)


class BatchListSubscriber(_ListHandlerMixin):
    def __init__(
        self,
        *,
        list: ListSub,
        # Subscriber args
        no_reply: bool,
<<<<<<< HEAD
        broker_dependencies: Iterable["Dependant"],
        broker_middlewares: Iterable["BrokerMiddleware[UnifyRedisDict]"],
=======
        retry: bool,
        broker_dependencies: Iterable["Depends"],
        broker_middlewares: Sequence["BrokerMiddleware[UnifyRedisDict]"],
        # AsyncAPI args
        title_: Optional[str],
        description_: Optional[str],
        include_in_schema: bool,
>>>>>>> b1c6fa24
    ) -> None:
        parser = RedisBatchListParser()
        super().__init__(
            list=list,
            default_parser=parser.parse_message,
            default_decoder=parser.decode_message,
            # Propagated options
            ack_policy=AckPolicy.DO_NOTHING,
            no_reply=no_reply,
            broker_middlewares=broker_middlewares,
            broker_dependencies=broker_dependencies,
        )

    async def _get_msgs(self, client: "Redis[bytes]") -> None:
        raw_msgs = await client.lpop(
            name=self.list_sub.name,
            count=self.list_sub.max_records,
        )

        if raw_msgs:
            msg = BatchListMessage(
                type="blist",
                channel=self.list_sub.name,
                data=raw_msgs,
            )

            await self.consume(msg)  # type: ignore[arg-type]

        else:
            await anyio.sleep(self.list_sub.polling_interval)


class _StreamHandlerMixin(LogicSubscriber):
    def __init__(
        self,
        *,
        stream: StreamSub,
        default_parser: "AsyncCallable",
        default_decoder: "AsyncCallable",
        # Subscriber args
        ack_policy: "AckPolicy",
        no_reply: bool,
<<<<<<< HEAD
        broker_dependencies: Iterable["Dependant"],
        broker_middlewares: Iterable["BrokerMiddleware[UnifyRedisDict]"],
=======
        retry: bool,
        broker_dependencies: Iterable["Depends"],
        broker_middlewares: Sequence["BrokerMiddleware[UnifyRedisDict]"],
        # AsyncAPI args
        title_: Optional[str],
        description_: Optional[str],
        include_in_schema: bool,
>>>>>>> b1c6fa24
    ) -> None:
        super().__init__(
            default_parser=default_parser,
            default_decoder=default_decoder,
            # Propagated options
            ack_policy=ack_policy,
            no_reply=no_reply,
            broker_middlewares=broker_middlewares,
            broker_dependencies=broker_dependencies,
        )

        self.stream_sub = stream
        self.last_id = stream.last_id

    def get_log_context(
        self,
        message: Optional["BrokerStreamMessage[Any]"],
    ) -> dict[str, str]:
        return self.build_log_context(
            message=message,
            channel=self.stream_sub.name,
        )

    @override
    async def start(self) -> None:
        if self.task:
            return

        assert self._client, "You should setup subscriber at first."  # nosec B101

        client = self._client

        self.extra_watcher_options.update(
            redis=client,
            group=self.stream_sub.group,
        )

        stream = self.stream_sub

        read: Callable[
            [str],
            Awaitable[
                tuple[
                    tuple[
                        TopicName,
                        tuple[
                            tuple[
                                Offset,
                                dict[bytes, bytes],
                            ],
                            ...,
                        ],
                    ],
                    ...,
                ],
            ],
        ]

        if stream.group and stream.consumer:
            try:
                await client.xgroup_create(
                    name=stream.name,
                    id=self.last_id,
                    groupname=stream.group,
                    mkstream=True,
                )
            except ResponseError as e:
                if "already exists" not in str(e):
                    raise

            def read(
                _: str,
            ) -> Awaitable[
                tuple[
                    tuple[
                        TopicName,
                        tuple[
                            tuple[
                                Offset,
                                dict[bytes, bytes],
                            ],
                            ...,
                        ],
                    ],
                    ...,
                ],
            ]:
                return client.xreadgroup(
                    groupname=stream.group,
                    consumername=stream.consumer,
                    streams={stream.name: ">"},
                    count=stream.max_records,
                    block=stream.polling_interval,
                    noack=stream.no_ack,
                )

        else:

            def read(
                last_id: str,
            ) -> Awaitable[
                tuple[
                    tuple[
                        TopicName,
                        tuple[
                            tuple[
                                Offset,
                                dict[bytes, bytes],
                            ],
                            ...,
                        ],
                    ],
                    ...,
                ],
            ]:
                return client.xread(
                    {stream.name: last_id},
                    block=stream.polling_interval,
                    count=stream.max_records,
                )

        await super().start(read)

    @override
    async def get_one(  # type: ignore[override]
        self,
        *,
        timeout: float = 5.0,
    ) -> "Optional[RedisStreamMessage]":
        assert self._client, "You should start subscriber at first."  # nosec B101
        assert (  # nosec B101
            not self.calls
        ), "You can't use `get_one` method if subscriber has registered handlers."

        stream_message = await self._client.xread(
            {self.stream_sub.name: self.last_id},
            block=math.ceil(timeout * 1000),
            count=1,
        )

        if not stream_message:
            return None

        ((stream_name, ((message_id, raw_message),)),) = stream_message

        self.last_id = message_id.decode()

        redis_incoming_msg = DefaultStreamMessage(
            type="stream",
            channel=stream_name.decode(),
            message_ids=[message_id],
            data=raw_message,
        )

        context = self._state.get().di_state.context

        msg: RedisStreamMessage = await process_msg(  # type: ignore[assignment]
            msg=redis_incoming_msg,
            middlewares=(
                m(redis_incoming_msg, context=context) for m in self._broker_middlewares
            ),
            parser=self._parser,
            decoder=self._decoder,
        )
        return msg

    def add_prefix(self, prefix: str) -> None:
        new_stream = deepcopy(self.stream_sub)
        new_stream.name = f"{prefix}{new_stream.name}"
        self.stream_sub = new_stream


class StreamSubscriber(_StreamHandlerMixin):
    def __init__(
        self,
        *,
        stream: StreamSub,
        # Subscriber args
        ack_policy: "AckPolicy",
        no_reply: bool,
<<<<<<< HEAD
        broker_dependencies: Iterable["Dependant"],
        broker_middlewares: Iterable["BrokerMiddleware[UnifyRedisDict]"],
=======
        retry: bool,
        broker_dependencies: Iterable["Depends"],
        broker_middlewares: Sequence["BrokerMiddleware[UnifyRedisDict]"],
        # AsyncAPI args
        title_: Optional[str],
        description_: Optional[str],
        include_in_schema: bool,
>>>>>>> b1c6fa24
    ) -> None:
        parser = RedisStreamParser()
        super().__init__(
            stream=stream,
            default_parser=parser.parse_message,
            default_decoder=parser.decode_message,
            # Propagated options
            ack_policy=ack_policy,
            no_reply=no_reply,
            broker_middlewares=broker_middlewares,
            broker_dependencies=broker_dependencies,
        )

    async def _get_msgs(
        self,
        read: Callable[
            [str],
            Awaitable[
                tuple[
                    tuple[
                        TopicName,
                        tuple[
                            tuple[
                                Offset,
                                dict[bytes, bytes],
                            ],
                            ...,
                        ],
                    ],
                    ...,
                ],
            ],
        ],
    ) -> None:
        for stream_name, msgs in await read(self.last_id):
            if msgs:
                self.last_id = msgs[-1][0].decode()

                for message_id, raw_msg in msgs:
                    msg = DefaultStreamMessage(
                        type="stream",
                        channel=stream_name.decode(),
                        message_ids=[message_id],
                        data=raw_msg,
                    )

                    await self.consume(msg)  # type: ignore[arg-type]


class StreamBatchSubscriber(_StreamHandlerMixin):
    def __init__(
        self,
        *,
        stream: StreamSub,
        # Subscriber args
        ack_policy: "AckPolicy",
        no_reply: bool,
<<<<<<< HEAD
        broker_dependencies: Iterable["Dependant"],
        broker_middlewares: Iterable["BrokerMiddleware[UnifyRedisDict]"],
=======
        retry: bool,
        broker_dependencies: Iterable["Depends"],
        broker_middlewares: Sequence["BrokerMiddleware[UnifyRedisDict]"],
        # AsyncAPI args
        title_: Optional[str],
        description_: Optional[str],
        include_in_schema: bool,
>>>>>>> b1c6fa24
    ) -> None:
        parser = RedisBatchStreamParser()
        super().__init__(
            stream=stream,
            default_parser=parser.parse_message,
            default_decoder=parser.decode_message,
            # Propagated options
            ack_policy=ack_policy,
            no_reply=no_reply,
            broker_middlewares=broker_middlewares,
            broker_dependencies=broker_dependencies,
        )

    async def _get_msgs(
        self,
        read: Callable[
            [str],
            Awaitable[
                tuple[tuple[bytes, tuple[tuple[bytes, dict[bytes, bytes]], ...]], ...],
            ],
        ],
    ) -> None:
        for stream_name, msgs in await read(self.last_id):
            if msgs:
                self.last_id = msgs[-1][0].decode()

                data: list[dict[bytes, bytes]] = []
                ids: list[bytes] = []
                for message_id, i in msgs:
                    data.append(i)
                    ids.append(message_id)

                msg = BatchStreamMessage(
                    type="bstream",
                    channel=stream_name.decode(),
                    data=data,
                    message_ids=ids,
                )

                await self.consume(msg)  # type: ignore[arg-type]<|MERGE_RESOLUTION|>--- conflicted
+++ resolved
@@ -74,18 +74,8 @@
         # Subscriber args
         ack_policy: "AckPolicy",
         no_reply: bool,
-<<<<<<< HEAD
         broker_dependencies: Iterable["Dependant"],
-        broker_middlewares: Iterable["BrokerMiddleware[UnifyRedisDict]"],
-=======
-        retry: bool,
-        broker_dependencies: Iterable["Depends"],
         broker_middlewares: Sequence["BrokerMiddleware[UnifyRedisDict]"],
-        # AsyncAPI args
-        title_: Optional[str],
-        description_: Optional[str],
-        include_in_schema: bool,
->>>>>>> b1c6fa24
     ) -> None:
         super().__init__(
             default_parser=default_parser,
@@ -208,18 +198,8 @@
         channel: "PubSub",
         # Subscriber args
         no_reply: bool,
-<<<<<<< HEAD
         broker_dependencies: Iterable["Dependant"],
-        broker_middlewares: Iterable["BrokerMiddleware[UnifyRedisDict]"],
-=======
-        retry: bool,
-        broker_dependencies: Iterable["Depends"],
         broker_middlewares: Sequence["BrokerMiddleware[UnifyRedisDict]"],
-        # AsyncAPI args
-        title_: Optional[str],
-        description_: Optional[str],
-        include_in_schema: bool,
->>>>>>> b1c6fa24
     ) -> None:
         parser = RedisPubSubParser(pattern=channel.path_regex)
         super().__init__(
@@ -335,18 +315,8 @@
         # Subscriber args
         ack_policy: "AckPolicy",
         no_reply: bool,
-<<<<<<< HEAD
         broker_dependencies: Iterable["Dependant"],
-        broker_middlewares: Iterable["BrokerMiddleware[UnifyRedisDict]"],
-=======
-        retry: bool,
-        broker_dependencies: Iterable["Depends"],
         broker_middlewares: Sequence["BrokerMiddleware[UnifyRedisDict]"],
-        # AsyncAPI args
-        title_: Optional[str],
-        description_: Optional[str],
-        include_in_schema: bool,
->>>>>>> b1c6fa24
     ) -> None:
         super().__init__(
             default_parser=default_parser,
@@ -442,18 +412,8 @@
         list: ListSub,
         # Subscriber args
         no_reply: bool,
-<<<<<<< HEAD
         broker_dependencies: Iterable["Dependant"],
-        broker_middlewares: Iterable["BrokerMiddleware[UnifyRedisDict]"],
-=======
-        retry: bool,
-        broker_dependencies: Iterable["Depends"],
         broker_middlewares: Sequence["BrokerMiddleware[UnifyRedisDict]"],
-        # AsyncAPI args
-        title_: Optional[str],
-        description_: Optional[str],
-        include_in_schema: bool,
->>>>>>> b1c6fa24
     ) -> None:
         parser = RedisListParser()
         super().__init__(
@@ -492,18 +452,8 @@
         list: ListSub,
         # Subscriber args
         no_reply: bool,
-<<<<<<< HEAD
         broker_dependencies: Iterable["Dependant"],
-        broker_middlewares: Iterable["BrokerMiddleware[UnifyRedisDict]"],
-=======
-        retry: bool,
-        broker_dependencies: Iterable["Depends"],
         broker_middlewares: Sequence["BrokerMiddleware[UnifyRedisDict]"],
-        # AsyncAPI args
-        title_: Optional[str],
-        description_: Optional[str],
-        include_in_schema: bool,
->>>>>>> b1c6fa24
     ) -> None:
         parser = RedisBatchListParser()
         super().__init__(
@@ -546,18 +496,8 @@
         # Subscriber args
         ack_policy: "AckPolicy",
         no_reply: bool,
-<<<<<<< HEAD
         broker_dependencies: Iterable["Dependant"],
-        broker_middlewares: Iterable["BrokerMiddleware[UnifyRedisDict]"],
-=======
-        retry: bool,
-        broker_dependencies: Iterable["Depends"],
         broker_middlewares: Sequence["BrokerMiddleware[UnifyRedisDict]"],
-        # AsyncAPI args
-        title_: Optional[str],
-        description_: Optional[str],
-        include_in_schema: bool,
->>>>>>> b1c6fa24
     ) -> None:
         super().__init__(
             default_parser=default_parser,
@@ -738,18 +678,8 @@
         # Subscriber args
         ack_policy: "AckPolicy",
         no_reply: bool,
-<<<<<<< HEAD
         broker_dependencies: Iterable["Dependant"],
-        broker_middlewares: Iterable["BrokerMiddleware[UnifyRedisDict]"],
-=======
-        retry: bool,
-        broker_dependencies: Iterable["Depends"],
         broker_middlewares: Sequence["BrokerMiddleware[UnifyRedisDict]"],
-        # AsyncAPI args
-        title_: Optional[str],
-        description_: Optional[str],
-        include_in_schema: bool,
->>>>>>> b1c6fa24
     ) -> None:
         parser = RedisStreamParser()
         super().__init__(
@@ -807,18 +737,8 @@
         # Subscriber args
         ack_policy: "AckPolicy",
         no_reply: bool,
-<<<<<<< HEAD
         broker_dependencies: Iterable["Dependant"],
-        broker_middlewares: Iterable["BrokerMiddleware[UnifyRedisDict]"],
-=======
-        retry: bool,
-        broker_dependencies: Iterable["Depends"],
         broker_middlewares: Sequence["BrokerMiddleware[UnifyRedisDict]"],
-        # AsyncAPI args
-        title_: Optional[str],
-        description_: Optional[str],
-        include_in_schema: bool,
->>>>>>> b1c6fa24
     ) -> None:
         parser = RedisBatchStreamParser()
         super().__init__(
