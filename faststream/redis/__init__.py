<<<<<<< HEAD
from faststream._internal.testing.app import TestApp
from faststream.redis.annotations import Redis, RedisMessage
from faststream.redis.broker.broker import RedisBroker
from faststream.redis.response import RedisResponse
from faststream.redis.router import RedisPublisher, RedisRoute, RedisRouter
from faststream.redis.schemas import ListSub, PubSub, StreamSub
from faststream.redis.testing import TestRedisBroker
=======
try:
    from faststream.testing.app import TestApp

    from .annotations import Redis, RedisMessage
    from .broker.broker import RedisBroker
    from .response import RedisResponse
    from .router import RedisPublisher, RedisRoute, RedisRouter
    from .schemas import ListSub, PubSub, StreamSub
    from .testing import TestRedisBroker

except ImportError as e:
    from faststream.exceptions import INSTALL_FASTSTREAM_REDIS

    raise ImportError(INSTALL_FASTSTREAM_REDIS) from e
>>>>>>> 7cabe31c

__all__ = (
    "ListSub",
    "PubSub",
    "Redis",
    "RedisBroker",
    "RedisMessage",
    "RedisPublisher",
    "RedisResponse",
    "RedisRoute",
    "RedisRouter",
    "StreamSub",
    "TestApp",
    "TestRedisBroker",
)<|MERGE_RESOLUTION|>--- conflicted
+++ resolved
@@ -1,15 +1,6 @@
-<<<<<<< HEAD
 from faststream._internal.testing.app import TestApp
-from faststream.redis.annotations import Redis, RedisMessage
-from faststream.redis.broker.broker import RedisBroker
-from faststream.redis.response import RedisResponse
-from faststream.redis.router import RedisPublisher, RedisRoute, RedisRouter
-from faststream.redis.schemas import ListSub, PubSub, StreamSub
-from faststream.redis.testing import TestRedisBroker
-=======
+
 try:
-    from faststream.testing.app import TestApp
-
     from .annotations import Redis, RedisMessage
     from .broker.broker import RedisBroker
     from .response import RedisResponse
@@ -21,7 +12,6 @@
     from faststream.exceptions import INSTALL_FASTSTREAM_REDIS
 
     raise ImportError(INSTALL_FASTSTREAM_REDIS) from e
->>>>>>> 7cabe31c
 
 __all__ = (
     "ListSub",
