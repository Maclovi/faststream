--- conflicted
+++ resolved
@@ -1,24 +1,20 @@
-<<<<<<< HEAD
-from typing import Annotated
+from collections.abc import AsyncIterator
+from typing import TYPE_CHECKING, Annotated
 
-from redis.asyncio.client import Redis as RedisClient
+from redis.asyncio.client import (
+    Pipeline as _RedisPipeline,
+    Redis as _RedisClient,
+)
 
+from faststream import Depends
 from faststream._internal.context import Context
 from faststream.annotations import ContextRepo, Logger
 from faststream.params import NoCast
-=======
-from typing import TYPE_CHECKING, AsyncIterator
-
-from redis.asyncio.client import Pipeline as _RedisPipeline
-from redis.asyncio.client import Redis as _RedisClient
-from typing_extensions import Annotated
-
-from faststream import Depends
-from faststream.annotations import ContextRepo, Logger, NoCast
->>>>>>> e1c342bd
 from faststream.redis.broker.broker import RedisBroker as RB
-from faststream.redis.message import RedisStreamMessage as RSM
-from faststream.redis.message import UnifyRedisMessage
+from faststream.redis.message import (
+    RedisStreamMessage as RSM,
+    UnifyRedisMessage,
+)
 
 if TYPE_CHECKING:
     RedisClient = _RedisClient[bytes]
@@ -36,6 +32,7 @@
     "Redis",
     "RedisBroker",
     "RedisMessage",
+    "RedisStreamMessage",
 )
 
 RedisMessage = Annotated[UnifyRedisMessage, Context("message")]
