--- conflicted
+++ resolved
@@ -7,15 +7,10 @@
 
 from typing_extensions import Doc, override
 
-<<<<<<< HEAD
 from faststream._internal.publisher.usecase import PublisherUsecase
 from faststream._internal.subscriber.utils import process_msg
-=======
-from faststream.broker.message import SourceType, gen_cor_id
-from faststream.broker.publisher.usecase import PublisherUsecase
->>>>>>> a6ebb056
 from faststream.exceptions import NOT_CONNECTED_YET
-from faststream.message import gen_cor_id
+from faststream.message import SourceType, gen_cor_id
 from faststream.redis.message import UnifyRedisDict
 from faststream.redis.schemas import ListSub, PubSub, StreamSub
 
@@ -242,29 +237,14 @@
             **kwargs,
         )
 
-<<<<<<< HEAD
         msg: RedisMessage = await process_msg(
             msg=published_msg,
             middlewares=self._broker_middlewares,
             parser=self._producer._parser,
             decoder=self._producer._decoder,
         )
+        msg._source_type = SourceType.Response
         return msg
-=======
-        async with AsyncExitStack() as stack:
-            return_msg: Callable[[RedisMessage], Awaitable[RedisMessage]] = return_input
-            for m in self._broker_middlewares:
-                mid = m(published_msg)
-                await stack.enter_async_context(mid)
-                return_msg = partial(mid.consume_scope, return_msg)
-
-            parsed_msg = await self._producer._parser(published_msg)
-            parsed_msg._decoded_body = await self._producer._decoder(parsed_msg)
-            parsed_msg._source_type = SourceType.Response
-            return await return_msg(parsed_msg)
-
-        raise AssertionError("unreachable")
->>>>>>> a6ebb056
 
 
 class ListPublisher(LogicPublisher):
@@ -445,29 +425,14 @@
             **kwargs,
         )
 
-<<<<<<< HEAD
         msg: RedisMessage = await process_msg(
             msg=published_msg,
             middlewares=self._broker_middlewares,
             parser=self._producer._parser,
             decoder=self._producer._decoder,
         )
+        msg._source_type = SourceType.Response
         return msg
-=======
-        async with AsyncExitStack() as stack:
-            return_msg: Callable[[RedisMessage], Awaitable[RedisMessage]] = return_input
-            for m in self._broker_middlewares:
-                mid = m(published_msg)
-                await stack.enter_async_context(mid)
-                return_msg = partial(mid.consume_scope, return_msg)
-
-            parsed_msg = await self._producer._parser(published_msg)
-            parsed_msg._decoded_body = await self._producer._decoder(parsed_msg)
-            parsed_msg._source_type = SourceType.Response
-            return await return_msg(parsed_msg)
-
-        raise AssertionError("unreachable")
->>>>>>> a6ebb056
 
 
 class ListBatchPublisher(ListPublisher):
@@ -734,26 +699,11 @@
             **kwargs,
         )
 
-<<<<<<< HEAD
         msg: RedisMessage = await process_msg(
             msg=published_msg,
             middlewares=self._broker_middlewares,
             parser=self._producer._parser,
             decoder=self._producer._decoder,
         )
-        return msg
-=======
-        async with AsyncExitStack() as stack:
-            return_msg: Callable[[RedisMessage], Awaitable[RedisMessage]] = return_input
-            for m in self._broker_middlewares:
-                mid = m(published_msg)
-                await stack.enter_async_context(mid)
-                return_msg = partial(mid.consume_scope, return_msg)
-
-            parsed_msg = await self._producer._parser(published_msg)
-            parsed_msg._decoded_body = await self._producer._decoder(parsed_msg)
-            parsed_msg._source_type = SourceType.Response
-            return await return_msg(parsed_msg)
-
-        raise AssertionError("unreachable")
->>>>>>> a6ebb056
+        msg._source_type = SourceType.Response
+        return msg