"""Simple and fast framework to create message brokers based microservices."""

<<<<<<< HEAD
__version__ = "0.6.0a0"
=======
__version__ = "0.5.28"
>>>>>>> a6ebb056

SERVICE_NAME = f"faststream-{__version__}"<|MERGE_RESOLUTION|>--- conflicted
+++ resolved
@@ -1,9 +1,5 @@
 """Simple and fast framework to create message brokers based microservices."""
 
-<<<<<<< HEAD
-__version__ = "0.6.0a0"
-=======
 __version__ = "0.5.28"
->>>>>>> a6ebb056
 
 SERVICE_NAME = f"faststream-{__version__}"