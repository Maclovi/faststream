from typing import (
    TYPE_CHECKING,
    Any,
<<<<<<< HEAD
)

from faststream.asgi.handlers import get
from faststream.asgi.response import AsgiResponse
from faststream.specification.asyncapi.site import (
=======
    Optional,
    Sequence,
    Union,
)

from faststream.asyncapi import get_app_schema
from faststream.asyncapi.site import (
>>>>>>> e1c342bd
    ASYNCAPI_CSS_DEFAULT_URL,
    ASYNCAPI_JS_DEFAULT_URL,
    get_asyncapi_html,
)

from .handlers import get
from .response import AsgiResponse

if TYPE_CHECKING:
<<<<<<< HEAD
    from faststream._internal.broker import BrokerUsecase
    from faststream.asgi.types import ASGIApp, Scope
    from faststream.specification.base.specification import Specification
=======
    from faststream.asyncapi.proto import AsyncAPIApplication
    from faststream.asyncapi.schema import Tag, TagDict
    from faststream.broker.core.usecase import BrokerUsecase
    from faststream.types import AnyDict

    from .types import ASGIApp, Scope
>>>>>>> e1c342bd


def make_ping_asgi(
    broker: "BrokerUsecase[Any, Any]",
    /,
    include_in_schema: bool = True,
<<<<<<< HEAD
    timeout: float | None = None,
=======
    description: Optional[str] = None,
    tags: Optional[Sequence[Union["Tag", "TagDict", "AnyDict"]]] = None,
    unique_id: Optional[str] = None,
>>>>>>> e1c342bd
) -> "ASGIApp":
    healthy_response = AsgiResponse(b"", 204)
    unhealthy_response = AsgiResponse(b"", 500)

    @get(
        include_in_schema=include_in_schema,
        description=description,
        tags=tags,
        unique_id=unique_id,
    )
    async def ping(scope: "Scope") -> AsgiResponse:
        if await broker.ping(timeout):
            return healthy_response
        return unhealthy_response

    return ping


def make_asyncapi_asgi(
    schema: "Specification",
    sidebar: bool = True,
    info: bool = True,
    servers: bool = True,
    operations: bool = True,
    messages: bool = True,
    schemas: bool = True,
    errors: bool = True,
    include_in_schema: bool = True,
    expand_message_examples: bool = True,
    asyncapi_js_url: str = ASYNCAPI_JS_DEFAULT_URL,
    asyncapi_css_url: str = ASYNCAPI_CSS_DEFAULT_URL,
<<<<<<< HEAD
=======
    include_in_schema: bool = True,
    description: Optional[str] = None,
    tags: Optional[Sequence[Union["Tag", "TagDict", "AnyDict"]]] = None,
    unique_id: Optional[str] = None,
>>>>>>> e1c342bd
) -> "ASGIApp":
    cached_docs = None

    @get(
        include_in_schema=include_in_schema,
        description=description,
        tags=tags,
        unique_id=unique_id,
    )
    async def docs(scope: "Scope") -> AsgiResponse:
        nonlocal cached_docs
        if not cached_docs:
            cached_docs = get_asyncapi_html(
                schema,
                sidebar=sidebar,
                info=info,
                servers=servers,
                operations=operations,
                messages=messages,
                schemas=schemas,
                errors=errors,
                expand_message_examples=expand_message_examples,
                asyncapi_js_url=asyncapi_js_url,
                asyncapi_css_url=asyncapi_css_url,
            )
        return AsgiResponse(
            cached_docs.encode("utf-8"),
            200,
            {"Content-Type": "text/html; charset=utf-8"},
        )

    return docs<|MERGE_RESOLUTION|>--- conflicted
+++ resolved
@@ -1,21 +1,7 @@
-from typing import (
-    TYPE_CHECKING,
-    Any,
-<<<<<<< HEAD
-)
+from collections.abc import Sequence
+from typing import TYPE_CHECKING, Any, Union
 
-from faststream.asgi.handlers import get
-from faststream.asgi.response import AsgiResponse
 from faststream.specification.asyncapi.site import (
-=======
-    Optional,
-    Sequence,
-    Union,
-)
-
-from faststream.asyncapi import get_app_schema
-from faststream.asyncapi.site import (
->>>>>>> e1c342bd
     ASYNCAPI_CSS_DEFAULT_URL,
     ASYNCAPI_JS_DEFAULT_URL,
     get_asyncapi_html,
@@ -25,31 +11,22 @@
 from .response import AsgiResponse
 
 if TYPE_CHECKING:
-<<<<<<< HEAD
+    from faststream._internal.basic_types import AnyDict
     from faststream._internal.broker import BrokerUsecase
-    from faststream.asgi.types import ASGIApp, Scope
-    from faststream.specification.base.specification import Specification
-=======
-    from faststream.asyncapi.proto import AsyncAPIApplication
-    from faststream.asyncapi.schema import Tag, TagDict
-    from faststream.broker.core.usecase import BrokerUsecase
-    from faststream.types import AnyDict
+    from faststream.specification import Specification
+    from faststream.specification.schema import Tag, TagDict
 
     from .types import ASGIApp, Scope
->>>>>>> e1c342bd
 
 
 def make_ping_asgi(
     broker: "BrokerUsecase[Any, Any]",
     /,
+    timeout: float | None = None,
     include_in_schema: bool = True,
-<<<<<<< HEAD
-    timeout: float | None = None,
-=======
-    description: Optional[str] = None,
-    tags: Optional[Sequence[Union["Tag", "TagDict", "AnyDict"]]] = None,
-    unique_id: Optional[str] = None,
->>>>>>> e1c342bd
+    description: str | None = None,
+    tags: Sequence[Union["Tag", "TagDict", "AnyDict"]] | None = None,
+    unique_id: str | None = None,
 ) -> "ASGIApp":
     healthy_response = AsgiResponse(b"", 204)
     unhealthy_response = AsgiResponse(b"", 500)
@@ -81,13 +58,9 @@
     expand_message_examples: bool = True,
     asyncapi_js_url: str = ASYNCAPI_JS_DEFAULT_URL,
     asyncapi_css_url: str = ASYNCAPI_CSS_DEFAULT_URL,
-<<<<<<< HEAD
-=======
-    include_in_schema: bool = True,
-    description: Optional[str] = None,
-    tags: Optional[Sequence[Union["Tag", "TagDict", "AnyDict"]]] = None,
-    unique_id: Optional[str] = None,
->>>>>>> e1c342bd
+    description: str | None = None,
+    tags: Sequence[Union["Tag", "TagDict", "AnyDict"]] | None = None,
+    unique_id: str | None = None,
 ) -> "ASGIApp":
     cached_docs = None
 
