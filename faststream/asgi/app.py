--- conflicted
+++ resolved
@@ -1,21 +1,9 @@
-import inspect
 import logging
 import traceback
 from abc import abstractmethod
 from collections.abc import AsyncIterator, Sequence
 from contextlib import asynccontextmanager
-from typing import (
-    TYPE_CHECKING,
-    Any,
-<<<<<<< HEAD
-=======
-    AsyncIterator,
-    Dict,
-    List,
->>>>>>> b1c6fa24
-    Optional,
-    Protocol,
-)
+from typing import TYPE_CHECKING, Any, Optional, Protocol
 
 import anyio
 
@@ -36,6 +24,7 @@
 
     from faststream._internal.basic_types import (
         AnyCallable,
+        AnyDict,
         Lifespan,
         LoggerProto,
         SettingField,
@@ -161,43 +150,15 @@
         log_level: int = logging.INFO,
         run_extra_options: Optional[dict[str, "SettingField"]] = None,
     ) -> None:
-<<<<<<< HEAD
-        """Method to be compatible with FastStream CLI."""
-        import uvicorn
-
-        run_extra_options = run_extra_options or {}
-
-        port = int(run_extra_options.pop("port", 8000))  # type: ignore[arg-type]
-        workers = int(run_extra_options.pop("workers", 1))  # type: ignore[arg-type]
-
-        uvicorn_config_params = set(inspect.signature(uvicorn.Config).parameters.keys())
-
-        config = uvicorn.Config(
-            app=self,
-            port=port,
-            log_level=log_level,
-            workers=workers,
-            **{
-                key: v
-                for key, v in run_extra_options.items()
-                if key in uvicorn_config_params
-            },
-        )
-
-        server = uvicorn.Server(config)
-        self._server = CliRunState(server, run_extra_options)
-        await server.serve()
-=======
         try:
             import uvicorn  # noqa: F401
             from gunicorn.app.base import BaseApplication
         except ImportError as e:
-            raise RuntimeError(
-                "You need uvicorn and gunicorn to run FastStream ASGI App via CLI. pip install uvicorn gunicorn"
-            ) from e
+            msg = "You need uvicorn and gunicorn to run FastStream ASGI App via CLI. pip install uvicorn gunicorn"
+            raise RuntimeError(msg) from e
 
         class ASGIRunner(BaseApplication):  # type: ignore[misc]
-            def __init__(self, options: Dict[str, Any], asgi_app: "ASGIApp") -> None:
+            def __init__(self, options: "AnyDict", asgi_app: "ASGIApp") -> None:
                 self.options = options
                 self.asgi_app = asgi_app
                 super().__init__()
@@ -212,7 +173,7 @@
 
         run_extra_options = run_extra_options or {}
 
-        bindings: List[str] = []
+        bindings: list[str] = []
         host = run_extra_options.pop("host", None)
         port = run_extra_options.pop("port", None)
         if host is not None and port is not None:
@@ -224,7 +185,7 @@
 
         bind = run_extra_options.get("bind")
         if isinstance(bind, list):
-            bindings.extend(bind)  # type: ignore
+            bindings.extend(bind)
         elif isinstance(bind, str):
             bindings.append(bind)
 
@@ -233,7 +194,6 @@
         run_extra_options["worker_class"] = "uvicorn.workers.UvicornWorker"
 
         ASGIRunner(run_extra_options, self).run()
->>>>>>> b1c6fa24
 
     def exit(self) -> None:
         """Manual stop method."""
