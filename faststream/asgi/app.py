import inspect
import logging
import traceback
from abc import abstractmethod
from collections.abc import AsyncIterator, Sequence
from contextlib import asynccontextmanager
from typing import TYPE_CHECKING, Any, Optional, Protocol

import anyio

<<<<<<< HEAD
from faststream._internal._compat import HAS_TYPER, ExceptionGroup
from faststream._internal.application import Application
from faststream._internal.constants import EMPTY
from faststream._internal.di import FastDependsConfig
from faststream._internal.logger import logger
from faststream.exceptions import StartupValidationError

from .response import AsgiResponse
from .websocket import WebSocketClose
=======
from faststream._compat import HAS_UVICORN, uvicorn
from faststream._internal.application import Application
from faststream.exceptions import INSTALL_UVICORN
from faststream.log.logging import logger
>>>>>>> e1c342bd

from .factories import make_asyncapi_asgi
from .response import AsgiResponse
from .websocket import WebSocketClose

if TYPE_CHECKING:
<<<<<<< HEAD
    from types import FrameType

    from anyio.abc import TaskStatus
    from fast_depends import Provider
    from fast_depends.library.serializer import SerializerProto

    from faststream._internal.basic_types import (
=======
    from faststream.asyncapi.schema import (
        Contact,
        ContactDict,
        ExternalDocs,
        ExternalDocsDict,
        License,
        LicenseDict,
        Tag,
        TagDict,
    )
    from faststream.broker.core.usecase import BrokerUsecase
    from faststream.types import (
>>>>>>> e1c342bd
        AnyCallable,
        AnyDict,
        Lifespan,
        LoggerProto,
        SettingField,
    )
    from faststream._internal.broker import BrokerUsecase
    from faststream.asgi.types import ASGIApp, Receive, Scope, Send

    class UvicornServerProtocol(Protocol):
        should_exit: bool
        force_exit: bool

        def handle_exit(self, sig: int, frame: FrameType | None) -> None: ...


class ServerState(Protocol):
    extra_options: dict[str, "SettingField"]

    @abstractmethod
    def stop(self) -> None: ...


<<<<<<< HEAD
class OuterRunState(ServerState):
    def __init__(self) -> None:
        self.extra_options = {}
=======
    from .types import ASGIApp, Receive, Scope, Send

>>>>>>> e1c342bd

    def stop(self) -> None:
        # TODO: resend signal to outer uvicorn
        pass


class CliRunState(ServerState):
    def __init__(
        self,
        server: "UvicornServerProtocol",
        extra_options: dict[str, "SettingField"],
    ) -> None:
        self.server = server
        self.extra_options = extra_options

    def stop(self) -> None:
        self.server.should_exit = True


def cast_uvicorn_params(params: "AnyDict") -> "AnyDict":
    if port := params.get("port"):
        params["port"] = int(port)
    if fd := params.get("fd"):
        params["fd"] = int(fd)
    return params


class AsgiFastStream(Application):
    _server: ServerState

    def __init__(
        self,
        broker: Optional["BrokerUsecase[Any, Any]"] = None,
        /,
        asgi_routes: Sequence[tuple[str, "ASGIApp"]] = (),
        # regular broker args
        logger: Optional["LoggerProto"] = logger,
        provider: Optional["Provider"] = None,
        serializer: Optional["SerializerProto"] = EMPTY,
        lifespan: Optional["Lifespan"] = None,
        # hooks
        on_startup: Sequence["AnyCallable"] = (),
        after_startup: Sequence["AnyCallable"] = (),
        on_shutdown: Sequence["AnyCallable"] = (),
        after_shutdown: Sequence["AnyCallable"] = (),
    ) -> None:
        super().__init__(
            broker,
            logger=logger,
            config=FastDependsConfig(
                provider=provider,
                serializer=serializer,
            ),
            lifespan=lifespan,
            on_startup=on_startup,
            after_startup=after_startup,
            on_shutdown=on_shutdown,
            after_shutdown=after_shutdown,
        )

        self.routes = list(asgi_routes)

        self._server = OuterRunState()

        self._log_level: int = logging.INFO
        self._run_extra_options: Dict[str, SettingField] = {}

    @classmethod
    def from_app(
        cls,
        app: Application,
        asgi_routes: Sequence[tuple[str, "ASGIApp"]],
    ) -> "AsgiFastStream":
        asgi_app = cls(
            app.broker,
            asgi_routes=asgi_routes,
            logger=app.logger,
            lifespan=None,
        )
        asgi_app.lifespan_context = app.lifespan_context
        asgi_app._on_startup_calling = app._on_startup_calling
        asgi_app._after_startup_calling = app._after_startup_calling
        asgi_app._on_shutdown_calling = app._on_shutdown_calling
        asgi_app._after_shutdown_calling = app._after_shutdown_calling
        return asgi_app

    def mount(self, path: str, route: "ASGIApp") -> None:
        self.routes.append((path, route))

    async def __call__(
        self,
        scope: "Scope",
        receive: "Receive",
        send: "Send",
    ) -> None:
        """ASGI implementation."""
        if scope["type"] == "lifespan":
            await self.lifespan(scope, receive, send)
            return

        if scope["type"] == "http":
            for path, app in self.routes:
                if scope["path"] == path:
                    await app(scope, receive, send)
                    return

        await self.not_found(scope, receive, send)
        return

    async def run(
        self,
        log_level: int = logging.INFO,
        run_extra_options: dict[str, "SettingField"] | None = None,
    ) -> None:
<<<<<<< HEAD
        try:
            import uvicorn
        except ImportError as e:
            error_msg = "You need uvicorn to run FastStream ASGI App via CLI.\npip install uvicorn"
            raise ImportError(error_msg) from e

        run_extra_options = cast_uvicorn_params(run_extra_options or {})
=======
        if not HAS_UVICORN:
            raise ImportError(INSTALL_UVICORN)
>>>>>>> e1c342bd

        self._log_level = log_level
        self._run_extra_options = cast_uvicorn_params(run_extra_options or {})

        config = uvicorn.Config(
            app=self,
<<<<<<< HEAD
            log_level=log_level,
            **{  # type: ignore[arg-type]
=======
            log_level=self._log_level,
            **{
>>>>>>> e1c342bd
                key: v
                for key, v in self._run_extra_options.items()
                if key in set(inspect.signature(uvicorn.Config).parameters.keys())
            },
        )

        server = uvicorn.Server(config)
        await server.serve()

    def exit(self) -> None:
        """Manual stop method."""
        self._server.stop()

    @asynccontextmanager
<<<<<<< HEAD
    async def start_lifespan_context(
        self,
        run_extra_options: dict[str, "SettingField"] | None = None,
    ) -> AsyncIterator[None]:
        run_extra_options = run_extra_options or self._server.extra_options
=======
    async def start_lifespan_context(self) -> AsyncIterator[None]:
        async with anyio.create_task_group() as tg, self.lifespan_context():
            tg.start_soon(self._startup, self._log_level, self._run_extra_options)
>>>>>>> e1c342bd

        async with self.lifespan_context(**run_extra_options):
            try:
                async with anyio.create_task_group() as tg:
                    await tg.start(self.__start, logging.INFO, run_extra_options)

                    try:
                        yield
                    finally:
                        await self._shutdown()
                        tg.cancel_scope.cancel()

            except ExceptionGroup as e:
                for ex in e.exceptions:
                    raise ex from None

    async def __start(
        self,
        log_level: int,
        run_extra_options: dict[str, "SettingField"],
        *,
        task_status: "TaskStatus[None]" = anyio.TASK_STATUS_IGNORED,
    ) -> None:
        """Redefenition of `_startup` method.

        Waits for hooks run before broker start.
        """
        async with (
            self._startup_logging(log_level=log_level),
            self._start_hooks_context(**run_extra_options),
        ):
            task_status.started()
            await self._start_broker()

    async def lifespan(self, scope: "Scope", receive: "Receive", send: "Send") -> None:
        """Handle ASGI lifespan messages to start and shutdown the app."""
        started = False
        await receive()  # handle `lifespan.startup` event

        async def process_exception(ex: BaseException) -> None:
            exc_text = traceback.format_exc()
            if started:
                await send({"type": "lifespan.shutdown.failed", "message": exc_text})
            else:
                await send({"type": "lifespan.startup.failed", "message": exc_text})
            raise ex

        try:
            async with self.start_lifespan_context():
                await send({"type": "lifespan.startup.complete"})
                started = True
                await receive()  # handle `lifespan.shutdown` event

        except StartupValidationError as startup_exc:
            # Process `on_startup` and `lifespan` missed extra options
            if HAS_TYPER:
                from faststream._internal.cli.utils.errors import draw_startup_errors

                draw_startup_errors(startup_exc)
                await send({"type": "lifespan.startup.failed", "message": ""})

            else:
                await process_exception(startup_exc)

        except BaseException as base_exc:
            await process_exception(base_exc)

        else:
            await send({"type": "lifespan.shutdown.complete"})

    async def not_found(self, scope: "Scope", receive: "Receive", send: "Send") -> None:
        not_found_msg = "Application doesn't support regular HTTP protocol."

        if scope["type"] == "websocket":
            websocket_close = WebSocketClose(
                code=1000,
                reason=not_found_msg,
            )
            await websocket_close(scope, receive, send)
            return

        response = AsgiResponse(
            body=not_found_msg.encode(),
            status_code=404,
        )

        await response(scope, receive, send)<|MERGE_RESOLUTION|>--- conflicted
+++ resolved
@@ -8,29 +8,17 @@
 
 import anyio
 
-<<<<<<< HEAD
-from faststream._internal._compat import HAS_TYPER, ExceptionGroup
+from faststream._internal._compat import HAS_TYPER, HAS_UVICORN, ExceptionGroup, uvicorn
 from faststream._internal.application import Application
 from faststream._internal.constants import EMPTY
 from faststream._internal.di import FastDependsConfig
 from faststream._internal.logger import logger
-from faststream.exceptions import StartupValidationError
+from faststream.exceptions import INSTALL_UVICORN, StartupValidationError
 
 from .response import AsgiResponse
 from .websocket import WebSocketClose
-=======
-from faststream._compat import HAS_UVICORN, uvicorn
-from faststream._internal.application import Application
-from faststream.exceptions import INSTALL_UVICORN
-from faststream.log.logging import logger
->>>>>>> e1c342bd
-
-from .factories import make_asyncapi_asgi
-from .response import AsgiResponse
-from .websocket import WebSocketClose
 
 if TYPE_CHECKING:
-<<<<<<< HEAD
     from types import FrameType
 
     from anyio.abc import TaskStatus
@@ -38,20 +26,6 @@
     from fast_depends.library.serializer import SerializerProto
 
     from faststream._internal.basic_types import (
-=======
-    from faststream.asyncapi.schema import (
-        Contact,
-        ContactDict,
-        ExternalDocs,
-        ExternalDocsDict,
-        License,
-        LicenseDict,
-        Tag,
-        TagDict,
-    )
-    from faststream.broker.core.usecase import BrokerUsecase
-    from faststream.types import (
->>>>>>> e1c342bd
         AnyCallable,
         AnyDict,
         Lifespan,
@@ -59,7 +33,6 @@
         SettingField,
     )
     from faststream._internal.broker import BrokerUsecase
-    from faststream.asgi.types import ASGIApp, Receive, Scope, Send
 
     class UvicornServerProtocol(Protocol):
         should_exit: bool
@@ -67,6 +40,8 @@
 
         def handle_exit(self, sig: int, frame: FrameType | None) -> None: ...
 
+    from .types import ASGIApp, Receive, Scope, Send
+
 
 class ServerState(Protocol):
     extra_options: dict[str, "SettingField"]
@@ -75,14 +50,9 @@
     def stop(self) -> None: ...
 
 
-<<<<<<< HEAD
 class OuterRunState(ServerState):
     def __init__(self) -> None:
         self.extra_options = {}
-=======
-    from .types import ASGIApp, Receive, Scope, Send
-
->>>>>>> e1c342bd
 
     def stop(self) -> None:
         # TODO: resend signal to outer uvicorn
@@ -148,7 +118,7 @@
         self._server = OuterRunState()
 
         self._log_level: int = logging.INFO
-        self._run_extra_options: Dict[str, SettingField] = {}
+        self._run_extra_options: dict[str, SettingField] = {}
 
     @classmethod
     def from_app(
@@ -197,31 +167,16 @@
         log_level: int = logging.INFO,
         run_extra_options: dict[str, "SettingField"] | None = None,
     ) -> None:
-<<<<<<< HEAD
-        try:
-            import uvicorn
-        except ImportError as e:
-            error_msg = "You need uvicorn to run FastStream ASGI App via CLI.\npip install uvicorn"
-            raise ImportError(error_msg) from e
-
-        run_extra_options = cast_uvicorn_params(run_extra_options or {})
-=======
         if not HAS_UVICORN:
             raise ImportError(INSTALL_UVICORN)
->>>>>>> e1c342bd
 
         self._log_level = log_level
         self._run_extra_options = cast_uvicorn_params(run_extra_options or {})
 
         config = uvicorn.Config(
             app=self,
-<<<<<<< HEAD
-            log_level=log_level,
-            **{  # type: ignore[arg-type]
-=======
             log_level=self._log_level,
             **{
->>>>>>> e1c342bd
                 key: v
                 for key, v in self._run_extra_options.items()
                 if key in set(inspect.signature(uvicorn.Config).parameters.keys())
@@ -236,17 +191,11 @@
         self._server.stop()
 
     @asynccontextmanager
-<<<<<<< HEAD
     async def start_lifespan_context(
         self,
         run_extra_options: dict[str, "SettingField"] | None = None,
     ) -> AsyncIterator[None]:
-        run_extra_options = run_extra_options or self._server.extra_options
-=======
-    async def start_lifespan_context(self) -> AsyncIterator[None]:
-        async with anyio.create_task_group() as tg, self.lifespan_context():
-            tg.start_soon(self._startup, self._log_level, self._run_extra_options)
->>>>>>> e1c342bd
+        run_extra_options = run_extra_options or self._run_extra_options
 
         async with self.lifespan_context(**run_extra_options):
             try:
