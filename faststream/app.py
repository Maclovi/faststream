import logging.config
from typing import (
    TYPE_CHECKING,
    Any,
    AsyncIterator,
    Callable,
    Dict,
    List,
    Optional,
    Sequence,
    TypeVar,
    Union,
)

import anyio
from typing_extensions import Annotated, ParamSpec, deprecated

from faststream._compat import ExceptionGroup
from faststream.cli.supervisors.utils import set_exit
from faststream.exceptions import ValidationError
from faststream.log.logging import logger
from faststream.specification.proto import Application
from faststream.utils import apply_types, context
from faststream.utils.functions import drop_response_type, fake_context, to_async

P_HookParams = ParamSpec("P_HookParams")
T_HookReturn = TypeVar("T_HookReturn")


if TYPE_CHECKING:
    from faststream.broker.core.usecase import BrokerUsecase
    from faststream.specification.schema.contact import Contact, ContactDict
    from faststream.specification.schema.docs import ExternalDocs, ExternalDocsDict
    from faststream.specification.schema.license import License, LicenseDict
    from faststream.specification.schema.tag import Tag
    from faststream.types import (
        AnyCallable,
        AnyDict,
        AnyHttpUrl,
        AsyncFunc,
        Lifespan,
        LoggerProto,
        SettingField,
    )


class FastStream(Application):
    """A class representing a FastStream application."""

    _on_startup_calling: List["AsyncFunc"]
    _after_startup_calling: List["AsyncFunc"]
    _on_shutdown_calling: List["AsyncFunc"]
    _after_shutdown_calling: List["AsyncFunc"]

    def __init__(
        self,
        broker: Optional["BrokerUsecase[Any, Any]"] = None,
        logger: Optional["LoggerProto"] = logger,
        lifespan: Optional["Lifespan"] = None,
        # Specification args,
        title: str = "FastStream",
        version: str = "0.1.0",
        description: str = "",
        terms_of_service: Optional["AnyHttpUrl"] = None,
        license: Optional[Union["License", "LicenseDict", "AnyDict"]] = None,
        contact: Optional[Union["Contact", "ContactDict", "AnyDict"]] = None,
        tags: Optional[Sequence[Union["Tag", "AnyDict"]]] = None,
        external_docs: Optional[
            Union["ExternalDocs", "ExternalDocsDict", "AnyDict"]
        ] = None,
        identifier: Optional[str] = None,
        on_startup: Sequence["AnyCallable"] = (),
        after_startup: Sequence["AnyCallable"] = (),
        on_shutdown: Sequence["AnyCallable"] = (),
        after_shutdown: Sequence["AnyCallable"] = (),
        # all options should be copied to AsgiFastStream class
    ) -> None:
        context.set_global("app", self)

        self.broker = broker
        self.logger = logger
        self.context = context

        self._on_startup_calling = [apply_types(to_async(x)) for x in on_startup]
        self._after_startup_calling = [apply_types(to_async(x)) for x in after_startup]
        self._on_shutdown_calling = [apply_types(to_async(x)) for x in on_shutdown]
        self._after_shutdown_calling = [
            apply_types(to_async(x)) for x in after_shutdown
        ]

        self.lifespan_context = (
            apply_types(
                func=lifespan,
                wrap_model=drop_response_type,
            )
            if lifespan is not None
            else fake_context
        )

        self._should_exit = anyio.Event()

        # Specification information
        self.title = title
        self.version = version
        self.description = description
        self.terms_of_service = terms_of_service
        self.license = license
        self.contact = contact
        self.identifier = identifier
        self.specs_tags = tags
        self.external_docs = external_docs

    def set_broker(self, broker: "BrokerUsecase[Any, Any]") -> None:
        """Set already existed App object broker.

        Useful then you create/init broker in `on_startup` hook.
        """
        self.broker = broker

    def on_startup(
        self,
        func: Callable[P_HookParams, T_HookReturn],
    ) -> Callable[P_HookParams, T_HookReturn]:
        """Add hook running BEFORE broker connected.

        This hook also takes an extra CLI options as a kwargs.
        """
        self._on_startup_calling.append(apply_types(to_async(func)))
        return func

    def on_shutdown(
        self,
        func: Callable[P_HookParams, T_HookReturn],
    ) -> Callable[P_HookParams, T_HookReturn]:
        """Add hook running BEFORE broker disconnected."""
        self._on_shutdown_calling.append(apply_types(to_async(func)))
        return func

    def after_startup(
        self,
        func: Callable[P_HookParams, T_HookReturn],
    ) -> Callable[P_HookParams, T_HookReturn]:
        """Add hook running AFTER broker connected."""
        self._after_startup_calling.append(apply_types(to_async(func)))
        return func

    def after_shutdown(
        self,
        func: Callable[P_HookParams, T_HookReturn],
    ) -> Callable[P_HookParams, T_HookReturn]:
        """Add hook running AFTER broker disconnected."""
        self._after_shutdown_calling.append(apply_types(to_async(func)))
        return func

    async def run(
        self,
        log_level: int = logging.INFO,
        run_extra_options: Optional[Dict[str, "SettingField"]] = None,
        sleep_time: Annotated[
            float,
            deprecated(
                "Deprecated in **FastStream 0.5.24**. "
                "Argument will be removed in **FastStream 0.6.0**."
            ),
        ] = 0.1,
    ) -> None:
        """Run FastStream Application."""
        assert self.broker, "You should setup a broker"  # nosec B101

        set_exit(lambda *_: self.exit(), sync=False)

        async with catch_startup_validation_error(), self.lifespan_context(
            **(run_extra_options or {})
        ):
            try:
                async with anyio.create_task_group() as tg:
                    tg.start_soon(self._startup, log_level, run_extra_options)
<<<<<<< HEAD

                    # TODO: mv it to event trigger after nats-py fixing
                    while not self.should_exit:
                        await anyio.sleep(sleep_time)

=======
                    await self._should_exit.wait()
>>>>>>> 98e94aac
                    await self._shutdown(log_level)
                    tg.cancel_scope.cancel()
            except ExceptionGroup as e:
                for ex in e.exceptions:
                    raise ex from None

    def exit(self) -> None:
        """Stop application manually."""
        self._should_exit.set()

    async def start(
        self,
        **run_extra_options: "SettingField",
    ) -> None:
        """Executes startup hooks and start broker."""
        for func in self._on_startup_calling:
            await func(**run_extra_options)

        if self.broker is not None:
            await self.broker.start()

        for func in self._after_startup_calling:
            await func()

    async def stop(self) -> None:
        """Executes shutdown hooks and stop broker."""
        for func in self._on_shutdown_calling:
            await func()

        if self.broker is not None:
            await self.broker.close()

        for func in self._after_shutdown_calling:
            await func()

    async def _startup(
        self,
        log_level: int = logging.INFO,
        run_extra_options: Optional[Dict[str, "SettingField"]] = None,
    ) -> None:
        self._log(log_level, "FastStream app starting...")
        await self.start(**(run_extra_options or {}))
        self._log(
            log_level, "FastStream app started successfully! To exit, press CTRL+C"
        )

    async def _shutdown(self, log_level: int = logging.INFO) -> None:
        self._log(log_level, "FastStream app shutting down...")
        await self.stop()
        self._log(log_level, "FastStream app shut down gracefully.")

    def _log(self, level: int, message: str) -> None:
        if self.logger is not None:
            self.logger.log(level, message)


try:
    from contextlib import asynccontextmanager

    from pydantic import ValidationError as PValidation

    @asynccontextmanager
    async def catch_startup_validation_error() -> AsyncIterator[None]:
        try:
            yield
        except PValidation as e:
            fields = [str(x["loc"][0]) for x in e.errors()]
            raise ValidationError(fields=fields) from e

except ImportError:
    catch_startup_validation_error = fake_context<|MERGE_RESOLUTION|>--- conflicted
+++ resolved
@@ -175,15 +175,7 @@
             try:
                 async with anyio.create_task_group() as tg:
                     tg.start_soon(self._startup, log_level, run_extra_options)
-<<<<<<< HEAD
-
-                    # TODO: mv it to event trigger after nats-py fixing
-                    while not self.should_exit:
-                        await anyio.sleep(sleep_time)
-
-=======
                     await self._should_exit.wait()
->>>>>>> 98e94aac
                     await self._shutdown(log_level)
                     tg.cancel_scope.cancel()
             except ExceptionGroup as e:
