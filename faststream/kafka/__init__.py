--- conflicted
+++ resolved
@@ -1,15 +1,7 @@
+from faststream._internal.testing.app import TestApp
+
 try:
     from aiokafka import TopicPartition
-
-<<<<<<< HEAD
-from faststream._internal.testing.app import TestApp
-from faststream.kafka.annotations import KafkaMessage
-from faststream.kafka.broker import KafkaBroker
-from faststream.kafka.response import KafkaResponse
-from faststream.kafka.router import KafkaPublisher, KafkaRoute, KafkaRouter
-from faststream.kafka.testing import TestKafkaBroker
-=======
-    from faststream.testing.app import TestApp
 
     from .annotations import KafkaMessage
     from .broker import KafkaBroker
@@ -21,7 +13,6 @@
     from faststream.exceptions import INSTALL_FASTSTREAM_KAFKA
 
     raise ImportError(INSTALL_FASTSTREAM_KAFKA) from e
->>>>>>> 7cabe31c
 
 __all__ = (
     "KafkaBroker",
