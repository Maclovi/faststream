<<<<<<< HEAD
from collections.abc import Collection, Iterable, Sequence
=======
from functools import wraps
>>>>>>> 3ec27a31
from typing import (
    TYPE_CHECKING,
    Annotated,
    Any,
    Awaitable,
    Callable,
    Literal,
    Optional,
    Union,
    cast,
    overload,
)

from aiokafka import ConsumerRecord
from aiokafka.coordinator.assignors.roundrobin import RoundRobinPartitionAssignor
from typing_extensions import Doc, deprecated, override

<<<<<<< HEAD
from faststream._internal.broker.abc_broker import ABCBroker
from faststream._internal.constants import EMPTY
from faststream.kafka.publisher.factory import create_publisher
=======
from faststream.broker.core.abc import ABCBroker
from faststream.broker.utils import default_filter
from faststream.exceptions import SetupError
from faststream.kafka.publisher.asyncapi import AsyncAPIPublisher
>>>>>>> 3ec27a31
from faststream.kafka.subscriber.factory import create_subscriber
from faststream.middlewares import AckPolicy

if TYPE_CHECKING:
    from aiokafka import TopicPartition
    from aiokafka.abc import ConsumerRebalanceListener
    from aiokafka.coordinator.assignors.abstract import AbstractPartitionAssignor
    from fast_depends.dependencies import Dependant

<<<<<<< HEAD
    from faststream._internal.types import (
=======
    from faststream.broker.types import (
        BrokerMiddleware,
>>>>>>> 3ec27a31
        CustomCallable,
        PublisherMiddleware,
        SubscriberMiddleware,
    )
    from faststream.kafka.message import KafkaMessage
    from faststream.kafka.publisher.specified import (
        SpecificationBatchPublisher,
        SpecificationDefaultPublisher,
    )
    from faststream.kafka.subscriber.specified import (
        SpecificationBatchSubscriber,
        SpecificationConcurrentBetweenPartitionsSubscriber,
        SpecificationConcurrentDefaultSubscriber,
        SpecificationDefaultSubscriber,
    )


class KafkaRegistrator(
    ABCBroker[
        Union[
            ConsumerRecord,
            tuple[ConsumerRecord, ...],
        ]
    ],
):
    """Includable to KafkaBroker router."""

    _subscribers: list[
        Union[
            "SpecificationBatchSubscriber",
            "SpecificationDefaultSubscriber",
            "SpecificationConcurrentDefaultSubscriber",
            "SpecificationConcurrentBetweenPartitionsSubscriber",
        ]
    ]
    _publishers: list[
        Union["SpecificationBatchPublisher", "SpecificationDefaultPublisher"],
    ]

    @overload  # type: ignore[override]
    def subscriber(
        self,
        *topics: Annotated[
            str,
            Doc("Kafka topics to consume messages from."),
        ],
        batch: Annotated[
            Literal[False],
            Doc("Whether to consume messages in batches or not."),
        ] = False,
        group_id: Annotated[
            Optional[str],
            Doc(
                """
            Name of the consumer group to join for dynamic
            partition assignment (if enabled), and to use for fetching and
            committing offsets. If `None`, auto-partition assignment (via
            group coordinator) and offset commits are disabled.
            """,
            ),
        ] = None,
        key_deserializer: Annotated[
            Optional[Callable[[bytes], Any]],
            Doc(
                "Any callable that takes a raw message `bytes` "
                "key and returns a deserialized one.",
            ),
        ] = None,
        value_deserializer: Annotated[
            Optional[Callable[[bytes], Any]],
            Doc(
                "Any callable that takes a raw message `bytes` "
                "value and returns a deserialized value.",
            ),
        ] = None,
        fetch_max_bytes: Annotated[
            int,
            Doc(
                """
            The maximum amount of data the server should
            return for a fetch request. This is not an absolute maximum, if
            the first message in the first non-empty partition of the fetch
            is larger than this value, the message will still be returned
            to ensure that the consumer can make progress. NOTE: consumer
            performs fetches to multiple brokers in parallel so memory
            usage will depend on the number of brokers containing
            partitions for the topic.
            """,
            ),
        ] = 50 * 1024 * 1024,
        fetch_min_bytes: Annotated[
            int,
            Doc(
                """
            Minimum amount of data the server should
            return for a fetch request, otherwise wait up to
            `fetch_max_wait_ms` for more data to accumulate.
            """,
            ),
        ] = 1,
        fetch_max_wait_ms: Annotated[
            int,
            Doc(
                """
            The maximum amount of time in milliseconds
            the server will block before answering the fetch request if
            there isn't sufficient data to immediately satisfy the
            requirement given by `fetch_min_bytes`.
            """,
            ),
        ] = 500,
        max_partition_fetch_bytes: Annotated[
            int,
            Doc(
                """
            The maximum amount of data
            per-partition the server will return. The maximum total memory
            used for a request ``= #partitions * max_partition_fetch_bytes``.
            This size must be at least as large as the maximum message size
            the server allows or else it is possible for the producer to
            send messages larger than the consumer can fetch. If that
            happens, the consumer can get stuck trying to fetch a large
            message on a certain partition.
            """,
            ),
        ] = 1 * 1024 * 1024,
        auto_offset_reset: Annotated[
            Literal["latest", "earliest", "none"],
            Doc(
                """
            A policy for resetting offsets on `OffsetOutOfRangeError` errors:

            * `earliest` will move to the oldest available message
            * `latest` will move to the most recent
            * `none` will raise an exception so you can handle this case
            """,
            ),
        ] = "latest",
        auto_commit: Annotated[
            bool,
            Doc(
                """
            If `True` the consumer's offset will be
            periodically committed in the background.
            """,
            ),
            deprecated(
                """
            This option is deprecated and will be removed in 0.7.0 release.
            Please, use `ack_policy=AckPolicy.ACK_FIRST` instead.
            """,
            ),
        ] = EMPTY,
        auto_commit_interval_ms: Annotated[
            int,
            Doc(
                """
            Milliseconds between automatic
            offset commits, if `auto_commit` is `True`.""",
            ),
        ] = 5 * 1000,
        check_crcs: Annotated[
            bool,
            Doc(
                """
            Automatically check the CRC32 of the records
            consumed. This ensures no on-the-wire or on-disk corruption to
            the messages occurred. This check adds some overhead, so it may
            be disabled in cases seeking extreme performance.
            """,
            ),
        ] = True,
        partition_assignment_strategy: Annotated[
            Sequence["AbstractPartitionAssignor"],
            Doc(
                """
            List of objects to use to
            distribute partition ownership amongst consumer instances when
            group management is used. This preference is implicit in the order
            of the strategies in the list. When assignment strategy changes:
            to support a change to the assignment strategy, new versions must
            enable support both for the old assignment strategy and the new
            one. The coordinator will choose the old assignment strategy until
            all members have been updated. Then it will choose the new
            strategy.
            """,
            ),
        ] = (RoundRobinPartitionAssignor,),
        max_poll_interval_ms: Annotated[
            int,
            Doc(
                """
            Maximum allowed time between calls to
            consume messages in batches. If this interval
            is exceeded the consumer is considered failed and the group will
            rebalance in order to reassign the partitions to another consumer
            group member. If API methods block waiting for messages, that time
            does not count against this timeout.
            """,
            ),
        ] = 5 * 60 * 1000,
        rebalance_timeout_ms: Annotated[
            Optional[int],
            Doc(
                """
            The maximum time server will wait for this
            consumer to rejoin the group in a case of rebalance. In Java client
            this behaviour is bound to `max.poll.interval.ms` configuration,
            but as ``aiokafka`` will rejoin the group in the background, we
            decouple this setting to allow finer tuning by users that use
            `ConsumerRebalanceListener` to delay rebalacing. Defaults
            to ``session_timeout_ms``
            """,
            ),
        ] = None,
        session_timeout_ms: Annotated[
            int,
            Doc(
                """
            Client group session and failure detection
            timeout. The consumer sends periodic heartbeats
            (`heartbeat.interval.ms`) to indicate its liveness to the broker.
            If no hearts are received by the broker for a group member within
            the session timeout, the broker will remove the consumer from the
            group and trigger a rebalance. The allowed range is configured with
            the **broker** configuration properties
            `group.min.session.timeout.ms` and `group.max.session.timeout.ms`.
            """,
            ),
        ] = 10 * 1000,
        heartbeat_interval_ms: Annotated[
            int,
            Doc(
                """
            The expected time in milliseconds
            between heartbeats to the consumer coordinator when using
            Kafka's group management feature. Heartbeats are used to ensure
            that the consumer's session stays active and to facilitate
            rebalancing when new consumers join or leave the group. The
            value must be set lower than `session_timeout_ms`, but typically
            should be set no higher than 1/3 of that value. It can be
            adjusted even lower to control the expected time for normal
            rebalances.
            """,
            ),
        ] = 3 * 1000,
        consumer_timeout_ms: Annotated[
            int,
            Doc(
                """
            Maximum wait timeout for background fetching
            routine. Mostly defines how fast the system will see rebalance and
            request new data for new partitions.
            """,
            ),
        ] = 200,
        max_poll_records: Annotated[
            Optional[int],
            Doc(
                """
            The maximum number of records returned in a
            single call by batch consumer. Has no limit by default.
            """,
            ),
        ] = None,
        exclude_internal_topics: Annotated[
            bool,
            Doc(
                """
            Whether records from internal topics
            (such as offsets) should be exposed to the consumer. If set to True
            the only way to receive records from an internal topic is
            subscribing to it.
            """,
            ),
        ] = True,
        isolation_level: Annotated[
            Literal["read_uncommitted", "read_committed"],
            Doc(
                """
            Controls how to read messages written
            transactionally.

            * `read_committed`, batch consumer will only return
            transactional messages which have been committed.

            * `read_uncommitted` (the default), batch consumer will
            return all messages, even transactional messages which have been
            aborted.

            Non-transactional messages will be returned unconditionally in
            either mode.

            Messages will always be returned in offset order. Hence, in
            `read_committed` mode, batch consumer will only return
            messages up to the last stable offset (LSO), which is the one less
            than the offset of the first open transaction. In particular any
            messages appearing after messages belonging to ongoing transactions
            will be withheld until the relevant transaction has been completed.
            As a result, `read_committed` consumers will not be able to read up
            to the high watermark when there are in flight transactions.
            Further, when in `read_committed` the seek_to_end method will
            return the LSO. See method docs below.
            """,
            ),
        ] = "read_uncommitted",
        batch_timeout_ms: Annotated[
            int,
            Doc(
                """
            Milliseconds spent waiting if
            data is not available in the buffer. If 0, returns immediately
            with any records that are available currently in the buffer,
            else returns empty.
            """,
            ),
        ] = 200,
        max_records: Annotated[
            Optional[int],
            Doc("Number of messages to consume as one batch."),
        ] = None,
        listener: Annotated[
            Optional["ConsumerRebalanceListener"],
            Doc(
                """
            Optionally include listener
               callback, which will be called before and after each rebalance
               operation.
               As part of group management, the consumer will keep track of
               the list of consumers that belong to a particular group and
               will trigger a rebalance operation if one of the following
               events trigger:

               * Number of partitions change for any of the subscribed topics
               * Topic is created or deleted
               * An existing member of the consumer group dies
               * A new member is added to the consumer group

               When any of these events are triggered, the provided listener
               will be invoked first to indicate that the consumer's
               assignment has been revoked, and then again when the new
               assignment has been received. Note that this listener will
               immediately override any listener set in a previous call
               to subscribe. It is guaranteed, however, that the partitions
               revoked/assigned
               through this interface are from topics subscribed in this call.
            """,
            ),
        ] = None,
        pattern: Annotated[
            Optional[str],
            Doc(
                """
            Pattern to match available topics. You must provide either topics or pattern, but not both.
            """,
            ),
        ] = None,
        partitions: Annotated[
            Collection["TopicPartition"],
            Doc(
                """
            An explicit partitions list to assign.
            You can't use 'topics' and 'partitions' in the same time.
            """,
            ),
        ] = (),
        # broker args
        dependencies: Annotated[
            Iterable["Dependant"],
            Doc("Dependencies list (`[Dependant(),]`) to apply to the subscriber."),
        ] = (),
        parser: Annotated[
            Optional["CustomCallable"],
            Doc("Parser to map original **ConsumerRecord** object to FastStream one."),
        ] = None,
        decoder: Annotated[
            Optional["CustomCallable"],
            Doc("Function to decode FastStream msg bytes body to python objects."),
        ] = None,
        middlewares: Annotated[
            Sequence["SubscriberMiddleware[KafkaMessage]"],
            deprecated(
                "This option was deprecated in 0.6.0. Use router-level middlewares instead."
                "Scheduled to remove in 0.7.0"
            ),
            Doc("Subscriber middlewares to wrap incoming message processing."),
        ] = (),
        no_ack: Annotated[
            bool,
            Doc("Whether to disable **FastStream** auto acknowledgement logic or not."),
            deprecated(
                "This option was deprecated in 0.6.0 to prior to **ack_policy=AckPolicy.DO_NOTHING**. "
                "Scheduled to remove in 0.7.0"
            ),
        ] = EMPTY,
        ack_policy: AckPolicy = EMPTY,
        no_reply: Annotated[
            bool,
            Doc(
                "Whether to disable **FastStream** RPC and Reply To auto responses or not.",
            ),
        ] = False,
        # Specification args
        title: Annotated[
            Optional[str],
            Doc("Specification subscriber object title."),
        ] = None,
        description: Annotated[
            Optional[str],
            Doc(
                "Specification subscriber object description. "
                "Uses decorated docstring as default.",
            ),
        ] = None,
        include_in_schema: Annotated[
            bool,
            Doc("Whetever to include operation in Specification schema or not."),
        ] = True,
    ) -> "SpecificationDefaultSubscriber": ...

    @overload
    def subscriber(
        self,
        *topics: Annotated[
            str,
            Doc("Kafka topics to consume messages from."),
        ],
        batch: Annotated[
            Literal[True],
            Doc("Whether to consume messages in batches or not."),
        ],
        group_id: Annotated[
            Optional[str],
            Doc(
                """
            Name of the consumer group to join for dynamic
            partition assignment (if enabled), and to use for fetching and
            committing offsets. If `None`, auto-partition assignment (via
            group coordinator) and offset commits are disabled.
            """,
            ),
        ] = None,
        key_deserializer: Annotated[
            Optional[Callable[[bytes], Any]],
            Doc(
                "Any callable that takes a raw message `bytes` "
                "key and returns a deserialized one.",
            ),
        ] = None,
        value_deserializer: Annotated[
            Optional[Callable[[bytes], Any]],
            Doc(
                "Any callable that takes a raw message `bytes` "
                "value and returns a deserialized value.",
            ),
        ] = None,
        fetch_max_bytes: Annotated[
            int,
            Doc(
                """
            The maximum amount of data the server should
            return for a fetch request. This is not an absolute maximum, if
            the first message in the first non-empty partition of the fetch
            is larger than this value, the message will still be returned
            to ensure that the consumer can make progress. NOTE: consumer
            performs fetches to multiple brokers in parallel so memory
            usage will depend on the number of brokers containing
            partitions for the topic.
            """,
            ),
        ] = 50 * 1024 * 1024,
        fetch_min_bytes: Annotated[
            int,
            Doc(
                """
            Minimum amount of data the server should
            return for a fetch request, otherwise wait up to
            `fetch_max_wait_ms` for more data to accumulate.
            """,
            ),
        ] = 1,
        fetch_max_wait_ms: Annotated[
            int,
            Doc(
                """
            The maximum amount of time in milliseconds
            the server will block before answering the fetch request if
            there isn't sufficient data to immediately satisfy the
            requirement given by `fetch_min_bytes`.
            """,
            ),
        ] = 500,
        max_partition_fetch_bytes: Annotated[
            int,
            Doc(
                """
            The maximum amount of data
            per-partition the server will return. The maximum total memory
            used for a request ``= #partitions * max_partition_fetch_bytes``.
            This size must be at least as large as the maximum message size
            the server allows or else it is possible for the producer to
            send messages larger than the consumer can fetch. If that
            happens, the consumer can get stuck trying to fetch a large
            message on a certain partition.
            """,
            ),
        ] = 1 * 1024 * 1024,
        auto_offset_reset: Annotated[
            Literal["latest", "earliest", "none"],
            Doc(
                """
            A policy for resetting offsets on `OffsetOutOfRangeError` errors:

            * `earliest` will move to the oldest available message
            * `latest` will move to the most recent
            * `none` will raise an exception so you can handle this case
            """,
            ),
        ] = "latest",
        auto_commit: Annotated[
            bool,
            Doc(
                """
            If `True` the consumer's offset will be
            periodically committed in the background.
            """,
            ),
            deprecated(
                """
            This option is deprecated and will be removed in 0.7.0 release.
            Please, use `ack_policy=AckPolicy.ACK_FIRST` instead.
            """,
            ),
        ] = EMPTY,
        auto_commit_interval_ms: Annotated[
            int,
            Doc(
                """
            Milliseconds between automatic
            offset commits, if `auto_commit` is `True`.""",
            ),
        ] = 5 * 1000,
        check_crcs: Annotated[
            bool,
            Doc(
                """
            Automatically check the CRC32 of the records
            consumed. This ensures no on-the-wire or on-disk corruption to
            the messages occurred. This check adds some overhead, so it may
            be disabled in cases seeking extreme performance.
            """,
            ),
        ] = True,
        partition_assignment_strategy: Annotated[
            Sequence["AbstractPartitionAssignor"],
            Doc(
                """
            List of objects to use to
            distribute partition ownership amongst consumer instances when
            group management is used. This preference is implicit in the order
            of the strategies in the list. When assignment strategy changes:
            to support a change to the assignment strategy, new versions must
            enable support both for the old assignment strategy and the new
            one. The coordinator will choose the old assignment strategy until
            all members have been updated. Then it will choose the new
            strategy.
            """,
            ),
        ] = (RoundRobinPartitionAssignor,),
        max_poll_interval_ms: Annotated[
            int,
            Doc(
                """
            Maximum allowed time between calls to
            consume messages in batches. If this interval
            is exceeded the consumer is considered failed and the group will
            rebalance in order to reassign the partitions to another consumer
            group member. If API methods block waiting for messages, that time
            does not count against this timeout.
            """,
            ),
        ] = 5 * 60 * 1000,
        rebalance_timeout_ms: Annotated[
            Optional[int],
            Doc(
                """
            The maximum time server will wait for this
            consumer to rejoin the group in a case of rebalance. In Java client
            this behaviour is bound to `max.poll.interval.ms` configuration,
            but as ``aiokafka`` will rejoin the group in the background, we
            decouple this setting to allow finer tuning by users that use
            `ConsumerRebalanceListener` to delay rebalacing. Defaults
            to ``session_timeout_ms``
            """,
            ),
        ] = None,
        session_timeout_ms: Annotated[
            int,
            Doc(
                """
            Client group session and failure detection
            timeout. The consumer sends periodic heartbeats
            (`heartbeat.interval.ms`) to indicate its liveness to the broker.
            If no hearts are received by the broker for a group member within
            the session timeout, the broker will remove the consumer from the
            group and trigger a rebalance. The allowed range is configured with
            the **broker** configuration properties
            `group.min.session.timeout.ms` and `group.max.session.timeout.ms`.
            """,
            ),
        ] = 10 * 1000,
        heartbeat_interval_ms: Annotated[
            int,
            Doc(
                """
            The expected time in milliseconds
            between heartbeats to the consumer coordinator when using
            Kafka's group management feature. Heartbeats are used to ensure
            that the consumer's session stays active and to facilitate
            rebalancing when new consumers join or leave the group. The
            value must be set lower than `session_timeout_ms`, but typically
            should be set no higher than 1/3 of that value. It can be
            adjusted even lower to control the expected time for normal
            rebalances.
            """,
            ),
        ] = 3 * 1000,
        consumer_timeout_ms: Annotated[
            int,
            Doc(
                """
            Maximum wait timeout for background fetching
            routine. Mostly defines how fast the system will see rebalance and
            request new data for new partitions.
            """,
            ),
        ] = 200,
        max_poll_records: Annotated[
            Optional[int],
            Doc(
                """
            The maximum number of records returned in a
            single call by batch consumer. Has no limit by default.
            """,
            ),
        ] = None,
        exclude_internal_topics: Annotated[
            bool,
            Doc(
                """
            Whether records from internal topics
            (such as offsets) should be exposed to the consumer. If set to True
            the only way to receive records from an internal topic is
            subscribing to it.
            """,
            ),
        ] = True,
        isolation_level: Annotated[
            Literal["read_uncommitted", "read_committed"],
            Doc(
                """
            Controls how to read messages written
            transactionally.

            * `read_committed`, batch consumer will only return
            transactional messages which have been committed.

            * `read_uncommitted` (the default), batch consumer will
            return all messages, even transactional messages which have been
            aborted.

            Non-transactional messages will be returned unconditionally in
            either mode.

            Messages will always be returned in offset order. Hence, in
            `read_committed` mode, batch consumer will only return
            messages up to the last stable offset (LSO), which is the one less
            than the offset of the first open transaction. In particular any
            messages appearing after messages belonging to ongoing transactions
            will be withheld until the relevant transaction has been completed.
            As a result, `read_committed` consumers will not be able to read up
            to the high watermark when there are in flight transactions.
            Further, when in `read_committed` the seek_to_end method will
            return the LSO. See method docs below.
            """,
            ),
        ] = "read_uncommitted",
        batch_timeout_ms: Annotated[
            int,
            Doc(
                """
            Milliseconds spent waiting if
            data is not available in the buffer. If 0, returns immediately
            with any records that are available currently in the buffer,
            else returns empty.
            """,
            ),
        ] = 200,
        max_records: Annotated[
            Optional[int],
            Doc("Number of messages to consume as one batch."),
        ] = None,
        listener: Annotated[
            Optional["ConsumerRebalanceListener"],
            Doc(
                """
            Optionally include listener
               callback, which will be called before and after each rebalance
               operation.
               As part of group management, the consumer will keep track of
               the list of consumers that belong to a particular group and
               will trigger a rebalance operation if one of the following
               events trigger:

               * Number of partitions change for any of the subscribed topics
               * Topic is created or deleted
               * An existing member of the consumer group dies
               * A new member is added to the consumer group

               When any of these events are triggered, the provided listener
               will be invoked first to indicate that the consumer's
               assignment has been revoked, and then again when the new
               assignment has been received. Note that this listener will
               immediately override any listener set in a previous call
               to subscribe. It is guaranteed, however, that the partitions
               revoked/assigned
               through this interface are from topics subscribed in this call.
            """,
            ),
        ] = None,
        pattern: Annotated[
            Optional[str],
            Doc(
                """
            Pattern to match available topics. You must provide either topics or pattern, but not both.
            """,
            ),
        ] = None,
        partitions: Annotated[
            Collection["TopicPartition"],
            Doc(
                """
            An explicit partitions list to assign.
            You can't use 'topics' and 'partitions' in the same time.
            """,
            ),
        ] = (),
        # broker args
        dependencies: Annotated[
            Iterable["Dependant"],
            Doc("Dependencies list (`[Dependant(),]`) to apply to the subscriber."),
        ] = (),
        parser: Annotated[
            Optional["CustomCallable"],
            Doc("Parser to map original **ConsumerRecord** object to FastStream one."),
        ] = None,
        decoder: Annotated[
            Optional["CustomCallable"],
            Doc("Function to decode FastStream msg bytes body to python objects."),
        ] = None,
        middlewares: Annotated[
            Sequence["SubscriberMiddleware[KafkaMessage]"],
            deprecated(
                "This option was deprecated in 0.6.0. Use router-level middlewares instead."
                "Scheduled to remove in 0.7.0"
            ),
            Doc("Subscriber middlewares to wrap incoming message processing."),
        ] = (),
        no_ack: Annotated[
            bool,
            Doc("Whether to disable **FastStream** auto acknowledgement logic or not."),
            deprecated(
                "This option was deprecated in 0.6.0 to prior to **ack_policy=AckPolicy.DO_NOTHING**. "
                "Scheduled to remove in 0.7.0"
            ),
        ] = EMPTY,
        ack_policy: AckPolicy = EMPTY,
        no_reply: Annotated[
            bool,
            Doc(
                "Whether to disable **FastStream** RPC and Reply To auto responses or not.",
            ),
        ] = False,
        # Specification args
        title: Annotated[
            Optional[str],
            Doc("Specification subscriber object title."),
        ] = None,
        description: Annotated[
            Optional[str],
            Doc(
                "Specification subscriber object description. "
                "Uses decorated docstring as default.",
            ),
        ] = None,
        include_in_schema: Annotated[
            bool,
            Doc("Whetever to include operation in Specification schema or not."),
        ] = True,
    ) -> "SpecificationBatchSubscriber": ...

    @overload
    def subscriber(
        self,
        *topics: Annotated[
            str,
            Doc("Kafka topics to consume messages from."),
        ],
        batch: Annotated[
            bool,
            Doc("Whether to consume messages in batches or not."),
        ] = False,
        group_id: Annotated[
            Optional[str],
            Doc(
                """
            Name of the consumer group to join for dynamic
            partition assignment (if enabled), and to use for fetching and
            committing offsets. If `None`, auto-partition assignment (via
            group coordinator) and offset commits are disabled.
            """,
            ),
        ] = None,
        key_deserializer: Annotated[
            Optional[Callable[[bytes], Any]],
            Doc(
                "Any callable that takes a raw message `bytes` "
                "key and returns a deserialized one.",
            ),
        ] = None,
        value_deserializer: Annotated[
            Optional[Callable[[bytes], Any]],
            Doc(
                "Any callable that takes a raw message `bytes` "
                "value and returns a deserialized value.",
            ),
        ] = None,
        fetch_max_bytes: Annotated[
            int,
            Doc(
                """
            The maximum amount of data the server should
            return for a fetch request. This is not an absolute maximum, if
            the first message in the first non-empty partition of the fetch
            is larger than this value, the message will still be returned
            to ensure that the consumer can make progress. NOTE: consumer
            performs fetches to multiple brokers in parallel so memory
            usage will depend on the number of brokers containing
            partitions for the topic.
            """,
            ),
        ] = 50 * 1024 * 1024,
        fetch_min_bytes: Annotated[
            int,
            Doc(
                """
            Minimum amount of data the server should
            return for a fetch request, otherwise wait up to
            `fetch_max_wait_ms` for more data to accumulate.
            """,
            ),
        ] = 1,
        fetch_max_wait_ms: Annotated[
            int,
            Doc(
                """
            The maximum amount of time in milliseconds
            the server will block before answering the fetch request if
            there isn't sufficient data to immediately satisfy the
            requirement given by `fetch_min_bytes`.
            """,
            ),
        ] = 500,
        max_partition_fetch_bytes: Annotated[
            int,
            Doc(
                """
            The maximum amount of data
            per-partition the server will return. The maximum total memory
            used for a request ``= #partitions * max_partition_fetch_bytes``.
            This size must be at least as large as the maximum message size
            the server allows or else it is possible for the producer to
            send messages larger than the consumer can fetch. If that
            happens, the consumer can get stuck trying to fetch a large
            message on a certain partition.
            """,
            ),
        ] = 1 * 1024 * 1024,
        auto_offset_reset: Annotated[
            Literal["latest", "earliest", "none"],
            Doc(
                """
            A policy for resetting offsets on `OffsetOutOfRangeError` errors:

            * `earliest` will move to the oldest available message
            * `latest` will move to the most recent
            * `none` will raise an exception so you can handle this case
            """,
            ),
        ] = "latest",
        auto_commit: Annotated[
            bool,
            Doc(
                """
            If `True` the consumer's offset will be
            periodically committed in the background.
            """,
            ),
            deprecated(
                """
            This option is deprecated and will be removed in 0.7.0 release.
            Please, use `ack_policy=AckPolicy.ACK_FIRST` instead.
            """,
            ),
        ] = EMPTY,
        auto_commit_interval_ms: Annotated[
            int,
            Doc(
                """
            Milliseconds between automatic
            offset commits, if `auto_commit` is `True`.""",
            ),
        ] = 5 * 1000,
        check_crcs: Annotated[
            bool,
            Doc(
                """
            Automatically check the CRC32 of the records
            consumed. This ensures no on-the-wire or on-disk corruption to
            the messages occurred. This check adds some overhead, so it may
            be disabled in cases seeking extreme performance.
            """,
            ),
        ] = True,
        partition_assignment_strategy: Annotated[
            Sequence["AbstractPartitionAssignor"],
            Doc(
                """
            List of objects to use to
            distribute partition ownership amongst consumer instances when
            group management is used. This preference is implicit in the order
            of the strategies in the list. When assignment strategy changes:
            to support a change to the assignment strategy, new versions must
            enable support both for the old assignment strategy and the new
            one. The coordinator will choose the old assignment strategy until
            all members have been updated. Then it will choose the new
            strategy.
            """,
            ),
        ] = (RoundRobinPartitionAssignor,),
        max_poll_interval_ms: Annotated[
            int,
            Doc(
                """
            Maximum allowed time between calls to
            consume messages in batches. If this interval
            is exceeded the consumer is considered failed and the group will
            rebalance in order to reassign the partitions to another consumer
            group member. If API methods block waiting for messages, that time
            does not count against this timeout.
            """,
            ),
        ] = 5 * 60 * 1000,
        rebalance_timeout_ms: Annotated[
            Optional[int],
            Doc(
                """
            The maximum time server will wait for this
            consumer to rejoin the group in a case of rebalance. In Java client
            this behaviour is bound to `max.poll.interval.ms` configuration,
            but as ``aiokafka`` will rejoin the group in the background, we
            decouple this setting to allow finer tuning by users that use
            `ConsumerRebalanceListener` to delay rebalacing. Defaults
            to ``session_timeout_ms``
            """,
            ),
        ] = None,
        session_timeout_ms: Annotated[
            int,
            Doc(
                """
            Client group session and failure detection
            timeout. The consumer sends periodic heartbeats
            (`heartbeat.interval.ms`) to indicate its liveness to the broker.
            If no hearts are received by the broker for a group member within
            the session timeout, the broker will remove the consumer from the
            group and trigger a rebalance. The allowed range is configured with
            the **broker** configuration properties
            `group.min.session.timeout.ms` and `group.max.session.timeout.ms`.
            """,
            ),
        ] = 10 * 1000,
        heartbeat_interval_ms: Annotated[
            int,
            Doc(
                """
            The expected time in milliseconds
            between heartbeats to the consumer coordinator when using
            Kafka's group management feature. Heartbeats are used to ensure
            that the consumer's session stays active and to facilitate
            rebalancing when new consumers join or leave the group. The
            value must be set lower than `session_timeout_ms`, but typically
            should be set no higher than 1/3 of that value. It can be
            adjusted even lower to control the expected time for normal
            rebalances.
            """,
            ),
        ] = 3 * 1000,
        consumer_timeout_ms: Annotated[
            int,
            Doc(
                """
            Maximum wait timeout for background fetching
            routine. Mostly defines how fast the system will see rebalance and
            request new data for new partitions.
            """,
            ),
        ] = 200,
        max_poll_records: Annotated[
            Optional[int],
            Doc(
                """
            The maximum number of records returned in a
            single call by batch consumer. Has no limit by default.
            """,
            ),
        ] = None,
        exclude_internal_topics: Annotated[
            bool,
            Doc(
                """
            Whether records from internal topics
            (such as offsets) should be exposed to the consumer. If set to True
            the only way to receive records from an internal topic is
            subscribing to it.
            """,
            ),
        ] = True,
        isolation_level: Annotated[
            Literal["read_uncommitted", "read_committed"],
            Doc(
                """
            Controls how to read messages written
            transactionally.

            * `read_committed`, batch consumer will only return
            transactional messages which have been committed.

            * `read_uncommitted` (the default), batch consumer will
            return all messages, even transactional messages which have been
            aborted.

            Non-transactional messages will be returned unconditionally in
            either mode.

            Messages will always be returned in offset order. Hence, in
            `read_committed` mode, batch consumer will only return
            messages up to the last stable offset (LSO), which is the one less
            than the offset of the first open transaction. In particular any
            messages appearing after messages belonging to ongoing transactions
            will be withheld until the relevant transaction has been completed.
            As a result, `read_committed` consumers will not be able to read up
            to the high watermark when there are in flight transactions.
            Further, when in `read_committed` the seek_to_end method will
            return the LSO. See method docs below.
            """,
            ),
        ] = "read_uncommitted",
        batch_timeout_ms: Annotated[
            int,
            Doc(
                """
            Milliseconds spent waiting if
            data is not available in the buffer. If 0, returns immediately
            with any records that are available currently in the buffer,
            else returns empty.
            """,
            ),
        ] = 200,
        max_records: Annotated[
            Optional[int],
            Doc("Number of messages to consume as one batch."),
        ] = None,
        listener: Annotated[
            Optional["ConsumerRebalanceListener"],
            Doc(
                """
            Optionally include listener
               callback, which will be called before and after each rebalance
               operation.
               As part of group management, the consumer will keep track of
               the list of consumers that belong to a particular group and
               will trigger a rebalance operation if one of the following
               events trigger:

               * Number of partitions change for any of the subscribed topics
               * Topic is created or deleted
               * An existing member of the consumer group dies
               * A new member is added to the consumer group

               When any of these events are triggered, the provided listener
               will be invoked first to indicate that the consumer's
               assignment has been revoked, and then again when the new
               assignment has been received. Note that this listener will
               immediately override any listener set in a previous call
               to subscribe. It is guaranteed, however, that the partitions
               revoked/assigned
               through this interface are from topics subscribed in this call.
            """,
            ),
        ] = None,
        pattern: Annotated[
            Optional[str],
            Doc(
                """
            Pattern to match available topics. You must provide either topics or pattern, but not both.
            """,
            ),
        ] = None,
        partitions: Annotated[
            Collection["TopicPartition"],
            Doc(
                """
            An explicit partitions list to assign.
            You can't use 'topics' and 'partitions' in the same time.
            """,
            ),
        ] = (),
        # broker args
        dependencies: Annotated[
            Iterable["Dependant"],
            Doc("Dependencies list (`[Dependant(),]`) to apply to the subscriber."),
        ] = (),
        parser: Annotated[
            Optional["CustomCallable"],
            Doc("Parser to map original **ConsumerRecord** object to FastStream one."),
        ] = None,
        decoder: Annotated[
            Optional["CustomCallable"],
            Doc("Function to decode FastStream msg bytes body to python objects."),
        ] = None,
        middlewares: Annotated[
            Sequence["SubscriberMiddleware[KafkaMessage]"],
            deprecated(
                "This option was deprecated in 0.6.0. Use router-level middlewares instead."
                "Scheduled to remove in 0.7.0"
            ),
            Doc("Subscriber middlewares to wrap incoming message processing."),
        ] = (),
        no_ack: Annotated[
            bool,
            Doc("Whether to disable **FastStream** auto acknowledgement logic or not."),
            deprecated(
                "This option was deprecated in 0.6.0 to prior to **ack_policy=AckPolicy.DO_NOTHING**. "
                "Scheduled to remove in 0.7.0"
            ),
        ] = EMPTY,
        ack_policy: AckPolicy = EMPTY,
        no_reply: Annotated[
            bool,
            Doc(
                "Whether to disable **FastStream** RPC and Reply To auto responses or not.",
            ),
        ] = False,
        # Specification args
        title: Annotated[
            Optional[str],
            Doc("Specification subscriber object title."),
        ] = None,
        description: Annotated[
            Optional[str],
            Doc(
                "Specification subscriber object description. "
                "Uses decorated docstring as default.",
            ),
        ] = None,
        include_in_schema: Annotated[
            bool,
            Doc("Whetever to include operation in Specification schema or not."),
        ] = True,
    ) -> Union[
        "SpecificationDefaultSubscriber",
        "SpecificationBatchSubscriber",
    ]: ...

    @override
    def subscriber(
        self,
        *topics: Annotated[
            str,
            Doc("Kafka topics to consume messages from."),
        ],
        batch: Annotated[
            bool,
            Doc("Whether to consume messages in batches or not."),
        ] = False,
        group_id: Annotated[
            Optional[str],
            Doc(
                """
            Name of the consumer group to join for dynamic
            partition assignment (if enabled), and to use for fetching and
            committing offsets. If `None`, auto-partition assignment (via
            group coordinator) and offset commits are disabled.
            """,
            ),
        ] = None,
        key_deserializer: Annotated[
            Optional[Callable[[bytes], Any]],
            Doc(
                "Any callable that takes a raw message `bytes` "
                "key and returns a deserialized one.",
            ),
        ] = None,
        value_deserializer: Annotated[
            Optional[Callable[[bytes], Any]],
            Doc(
                "Any callable that takes a raw message `bytes` "
                "value and returns a deserialized value.",
            ),
        ] = None,
        fetch_max_bytes: Annotated[
            int,
            Doc(
                """
            The maximum amount of data the server should
            return for a fetch request. This is not an absolute maximum, if
            the first message in the first non-empty partition of the fetch
            is larger than this value, the message will still be returned
            to ensure that the consumer can make progress. NOTE: consumer
            performs fetches to multiple brokers in parallel so memory
            usage will depend on the number of brokers containing
            partitions for the topic.
            """,
            ),
        ] = 50 * 1024 * 1024,
        fetch_min_bytes: Annotated[
            int,
            Doc(
                """
            Minimum amount of data the server should
            return for a fetch request, otherwise wait up to
            `fetch_max_wait_ms` for more data to accumulate.
            """,
            ),
        ] = 1,
        fetch_max_wait_ms: Annotated[
            int,
            Doc(
                """
            The maximum amount of time in milliseconds
            the server will block before answering the fetch request if
            there isn't sufficient data to immediately satisfy the
            requirement given by `fetch_min_bytes`.
            """,
            ),
        ] = 500,
        max_partition_fetch_bytes: Annotated[
            int,
            Doc(
                """
            The maximum amount of data
            per-partition the server will return. The maximum total memory
            used for a request ``= #partitions * max_partition_fetch_bytes``.
            This size must be at least as large as the maximum message size
            the server allows or else it is possible for the producer to
            send messages larger than the consumer can fetch. If that
            happens, the consumer can get stuck trying to fetch a large
            message on a certain partition.
            """,
            ),
        ] = 1 * 1024 * 1024,
        auto_offset_reset: Annotated[
            Literal["latest", "earliest", "none"],
            Doc(
                """
            A policy for resetting offsets on `OffsetOutOfRangeError` errors:

            * `earliest` will move to the oldest available message
            * `latest` will move to the most recent
            * `none` will raise an exception so you can handle this case
            """,
            ),
        ] = "latest",
        auto_commit: Annotated[
            bool,
            Doc(
                """
            If `True` the consumer's offset will be
            periodically committed in the background.
            """,
            ),
            deprecated(
                """
            This option is deprecated and will be removed in 0.7.0 release.
            Please, use `ack_policy=AckPolicy.ACK_FIRST` instead.
            """,
            ),
        ] = EMPTY,
        auto_commit_interval_ms: Annotated[
            int,
            Doc(
                """
            Milliseconds between automatic
            offset commits, if `auto_commit` is `True`.""",
            ),
        ] = 5 * 1000,
        check_crcs: Annotated[
            bool,
            Doc(
                """
            Automatically check the CRC32 of the records
            consumed. This ensures no on-the-wire or on-disk corruption to
            the messages occurred. This check adds some overhead, so it may
            be disabled in cases seeking extreme performance.
            """,
            ),
        ] = True,
        partition_assignment_strategy: Annotated[
            Sequence["AbstractPartitionAssignor"],
            Doc(
                """
            List of objects to use to
            distribute partition ownership amongst consumer instances when
            group management is used. This preference is implicit in the order
            of the strategies in the list. When assignment strategy changes:
            to support a change to the assignment strategy, new versions must
            enable support both for the old assignment strategy and the new
            one. The coordinator will choose the old assignment strategy until
            all members have been updated. Then it will choose the new
            strategy.
            """,
            ),
        ] = (RoundRobinPartitionAssignor,),
        max_poll_interval_ms: Annotated[
            int,
            Doc(
                """
            Maximum allowed time between calls to
            consume messages in batches. If this interval
            is exceeded the consumer is considered failed and the group will
            rebalance in order to reassign the partitions to another consumer
            group member. If API methods block waiting for messages, that time
            does not count against this timeout.
            """,
            ),
        ] = 5 * 60 * 1000,
        rebalance_timeout_ms: Annotated[
            Optional[int],
            Doc(
                """
            The maximum time server will wait for this
            consumer to rejoin the group in a case of rebalance. In Java client
            this behaviour is bound to `max.poll.interval.ms` configuration,
            but as ``aiokafka`` will rejoin the group in the background, we
            decouple this setting to allow finer tuning by users that use
            `ConsumerRebalanceListener` to delay rebalacing. Defaults
            to ``session_timeout_ms``
            """,
            ),
        ] = None,
        session_timeout_ms: Annotated[
            int,
            Doc(
                """
            Client group session and failure detection
            timeout. The consumer sends periodic heartbeats
            (`heartbeat.interval.ms`) to indicate its liveness to the broker.
            If no hearts are received by the broker for a group member within
            the session timeout, the broker will remove the consumer from the
            group and trigger a rebalance. The allowed range is configured with
            the **broker** configuration properties
            `group.min.session.timeout.ms` and `group.max.session.timeout.ms`.
            """,
            ),
        ] = 10 * 1000,
        heartbeat_interval_ms: Annotated[
            int,
            Doc(
                """
            The expected time in milliseconds
            between heartbeats to the consumer coordinator when using
            Kafka's group management feature. Heartbeats are used to ensure
            that the consumer's session stays active and to facilitate
            rebalancing when new consumers join or leave the group. The
            value must be set lower than `session_timeout_ms`, but typically
            should be set no higher than 1/3 of that value. It can be
            adjusted even lower to control the expected time for normal
            rebalances.
            """,
            ),
        ] = 3 * 1000,
        consumer_timeout_ms: Annotated[
            int,
            Doc(
                """
            Maximum wait timeout for background fetching
            routine. Mostly defines how fast the system will see rebalance and
            request new data for new partitions.
            """,
            ),
        ] = 200,
        max_poll_records: Annotated[
            Optional[int],
            Doc(
                """
            The maximum number of records returned in a
            single call by batch consumer. Has no limit by default.
            """,
            ),
        ] = None,
        exclude_internal_topics: Annotated[
            bool,
            Doc(
                """
            Whether records from internal topics
            (such as offsets) should be exposed to the consumer. If set to True
            the only way to receive records from an internal topic is
            subscribing to it.
            """,
            ),
        ] = True,
        isolation_level: Annotated[
            Literal["read_uncommitted", "read_committed"],
            Doc(
                """
            Controls how to read messages written
            transactionally.

            * `read_committed`, batch consumer will only return
            transactional messages which have been committed.

            * `read_uncommitted` (the default), batch consumer will
            return all messages, even transactional messages which have been
            aborted.

            Non-transactional messages will be returned unconditionally in
            either mode.

            Messages will always be returned in offset order. Hence, in
            `read_committed` mode, batch consumer will only return
            messages up to the last stable offset (LSO), which is the one less
            than the offset of the first open transaction. In particular any
            messages appearing after messages belonging to ongoing transactions
            will be withheld until the relevant transaction has been completed.
            As a result, `read_committed` consumers will not be able to read up
            to the high watermark when there are in flight transactions.
            Further, when in `read_committed` the seek_to_end method will
            return the LSO. See method docs below.
            """,
            ),
        ] = "read_uncommitted",
        batch_timeout_ms: Annotated[
            int,
            Doc(
                """
            Milliseconds spent waiting if
            data is not available in the buffer. If 0, returns immediately
            with any records that are available currently in the buffer,
            else returns empty.
            """,
            ),
        ] = 200,
        max_records: Annotated[
            Optional[int],
            Doc("Number of messages to consume as one batch."),
        ] = None,
        listener: Annotated[
            Optional["ConsumerRebalanceListener"],
            Doc(
                """
            Optionally include listener
               callback, which will be called before and after each rebalance
               operation.
               As part of group management, the consumer will keep track of
               the list of consumers that belong to a particular group and
               will trigger a rebalance operation if one of the following
               events trigger:

               * Number of partitions change for any of the subscribed topics
               * Topic is created or deleted
               * An existing member of the consumer group dies
               * A new member is added to the consumer group

               When any of these events are triggered, the provided listener
               will be invoked first to indicate that the consumer's
               assignment has been revoked, and then again when the new
               assignment has been received. Note that this listener will
               immediately override any listener set in a previous call
               to subscribe. It is guaranteed, however, that the partitions
               revoked/assigned
               through this interface are from topics subscribed in this call.
            """,
            ),
        ] = None,
        pattern: Annotated[
            Optional[str],
            Doc(
                """
            Pattern to match available topics. You must provide either topics or pattern, but not both.
            """,
            ),
        ] = None,
        partitions: Annotated[
            Collection["TopicPartition"],
            Doc(
                """
            An explicit partitions list to assign.
            You can't use 'topics' and 'partitions' in the same time.
            """,
            ),
        ] = (),
        # broker args
        dependencies: Annotated[
            Iterable["Dependant"],
            Doc("Dependencies list (`[Dependant(),]`) to apply to the subscriber."),
        ] = (),
        parser: Annotated[
            Optional["CustomCallable"],
            Doc("Parser to map original **ConsumerRecord** object to FastStream one."),
        ] = None,
        decoder: Annotated[
            Optional["CustomCallable"],
            Doc("Function to decode FastStream msg bytes body to python objects."),
        ] = None,
        middlewares: Annotated[
            Sequence["SubscriberMiddleware[KafkaMessage]"],
            deprecated(
                "This option was deprecated in 0.6.0. Use router-level middlewares instead."
                "Scheduled to remove in 0.7.0"
            ),
            Doc("Subscriber middlewares to wrap incoming message processing."),
        ] = (),
        max_workers: Annotated[
            int,
            Doc(
                "Maximum number of messages being processed concurrently. With "
                "`auto_commit=False` processing is concurrent between partitions and "
                "sequential within a partition. With `auto_commit=False` maximum "
                "concurrency is achieved when total number of workers across all "
                "application instances running workers in the same consumer group "
                "is equal to the number of partitions in the topic."
            ),
        ] = 1,
        no_ack: Annotated[
            bool,
            Doc("Whether to disable **FastStream** auto acknowledgement logic or not."),
            deprecated(
                "This option was deprecated in 0.6.0 to prior to **ack_policy=AckPolicy.DO_NOTHING**. "
                "Scheduled to remove in 0.7.0"
            ),
        ] = EMPTY,
        ack_policy: AckPolicy = EMPTY,
        no_reply: Annotated[
            bool,
            Doc(
                "Whether to disable **FastStream** RPC and Reply To auto responses or not.",
            ),
        ] = False,
        # Specification args
        title: Annotated[
            Optional[str],
            Doc("Specification subscriber object title."),
        ] = None,
        description: Annotated[
            Optional[str],
            Doc(
                "Specification subscriber object description. "
                "Uses decorated docstring as default.",
            ),
        ] = None,
        include_in_schema: Annotated[
            bool,
            Doc("Whetever to include operation in Specification schema or not."),
        ] = True,
    ) -> Union[
        "SpecificationDefaultSubscriber",
        "SpecificationBatchSubscriber",
        "SpecificationConcurrentDefaultSubscriber",
        "SpecificationConcurrentBetweenPartitionsSubscriber",
    ]:
        sub = create_subscriber(
            *topics,
            batch=batch,
            max_workers=max_workers,
            batch_timeout_ms=batch_timeout_ms,
            max_records=max_records,
            group_id=group_id,
            listener=listener,
            pattern=pattern,
            connection_args={
                "key_deserializer": key_deserializer,
                "value_deserializer": value_deserializer,
                "fetch_max_wait_ms": fetch_max_wait_ms,
                "fetch_max_bytes": fetch_max_bytes,
                "fetch_min_bytes": fetch_min_bytes,
                "max_partition_fetch_bytes": max_partition_fetch_bytes,
                "auto_offset_reset": auto_offset_reset,
                "auto_commit_interval_ms": auto_commit_interval_ms,
                "check_crcs": check_crcs,
                "partition_assignment_strategy": partition_assignment_strategy,
                "max_poll_interval_ms": max_poll_interval_ms,
                "rebalance_timeout_ms": rebalance_timeout_ms,
                "session_timeout_ms": session_timeout_ms,
                "heartbeat_interval_ms": heartbeat_interval_ms,
                "consumer_timeout_ms": consumer_timeout_ms,
                "max_poll_records": max_poll_records,
                "exclude_internal_topics": exclude_internal_topics,
                "isolation_level": isolation_level,
            },
            partitions=partitions,
            # acknowledgement args
            ack_policy=ack_policy,
            no_ack=no_ack,
            auto_commit=auto_commit,
            # subscriber args
            no_reply=no_reply,
            broker_middlewares=self.middlewares,
            broker_dependencies=self._dependencies,
            # Specification
            title_=title,
            description_=description,
            include_in_schema=self._solve_include_in_schema(include_in_schema),
        )

        subscriber = super().subscriber(sub)

        if batch:
            subscriber = cast("SpecificationBatchSubscriber", subscriber)

        elif max_workers > 1:
            if auto_commit:
                subscriber = cast(
                    "SpecificationConcurrentDefaultSubscriber", subscriber
                )
            else:
                subscriber = cast(
                    "SpecificationConcurrentBetweenPartitionsSubscriber", subscriber
                )
        else:
            subscriber = cast("SpecificationDefaultSubscriber", subscriber)

        return subscriber.add_call(
            parser_=parser or self._parser,
            decoder_=decoder or self._decoder,
            dependencies_=dependencies,
            middlewares_=middlewares,
        )

    @overload  # type: ignore[override]
    def publisher(
        self,
        topic: Annotated[
            str,
            Doc("Topic where the message will be published."),
        ],
        *,
        key: Annotated[
            Union[bytes, Any, None],
            Doc(
                """
            A key to associate with the message. Can be used to
            determine which partition to send the message to. If partition
            is `None` (and producer's partitioner config is left as default),
            then messages with the same key will be delivered to the same
            partition (but if key is `None`, partition is chosen randomly).
            Must be type `bytes`, or be serializable to bytes via configured
            `key_serializer`.
            """,
            ),
        ] = None,
        partition: Annotated[
            Optional[int],
            Doc(
                """
            Specify a partition. If not set, the partition will be
            selected using the configured `partitioner`.
            """,
            ),
        ] = None,
        headers: Annotated[
            Optional[dict[str, str]],
            Doc(
                "Message headers to store metainformation. "
                "**content-type** and **correlation_id** will be set automatically by framework anyway. "
                "Can be overridden by `publish.headers` if specified.",
            ),
        ] = None,
        reply_to: Annotated[
            str,
            Doc("Topic name to send response."),
        ] = "",
        batch: Annotated[
            Literal[False],
            Doc("Whether to send messages in batches or not."),
        ] = False,
        # basic args
        middlewares: Annotated[
            Sequence["PublisherMiddleware"],
            deprecated(
                "This option was deprecated in 0.6.0. Use router-level middlewares instead."
                "Scheduled to remove in 0.7.0"
            ),
            Doc("Publisher middlewares to wrap outgoing messages."),
        ] = (),
        # Specification args
        title: Annotated[
            Optional[str],
            Doc("Specification publisher object title."),
        ] = None,
        description: Annotated[
            Optional[str],
            Doc("Specification publisher object description."),
        ] = None,
        schema: Annotated[
            Optional[Any],
            Doc(
                "Specification publishing message type. "
                "Should be any python-native object annotation or `pydantic.BaseModel`.",
            ),
        ] = None,
        include_in_schema: Annotated[
            bool,
            Doc("Whetever to include operation in Specification schema or not."),
        ] = True,
<<<<<<< HEAD
    ) -> "SpecificationDefaultPublisher": ...
=======
        autoflush: Annotated[
            bool,
            Doc("Whether to flush the producer or not on every publish call."),
        ] = False,
    ) -> "AsyncAPIDefaultPublisher": ...
>>>>>>> 3ec27a31

    @overload
    def publisher(
        self,
        topic: Annotated[
            str,
            Doc("Topic where the message will be published."),
        ],
        *,
        key: Annotated[
            Union[bytes, Any, None],
            Doc(
                """
            A key to associate with the message. Can be used to
            determine which partition to send the message to. If partition
            is `None` (and producer's partitioner config is left as default),
            then messages with the same key will be delivered to the same
            partition (but if key is `None`, partition is chosen randomly).
            Must be type `bytes`, or be serializable to bytes via configured
            `key_serializer`.
            """,
            ),
        ] = None,
        partition: Annotated[
            Optional[int],
            Doc(
                """
            Specify a partition. If not set, the partition will be
            selected using the configured `partitioner`.
            """,
            ),
        ] = None,
        headers: Annotated[
            Optional[dict[str, str]],
            Doc(
                "Message headers to store metainformation. "
                "**content-type** and **correlation_id** will be set automatically by framework anyway. "
                "Can be overridden by `publish.headers` if specified.",
            ),
        ] = None,
        reply_to: Annotated[
            str,
            Doc("Topic name to send response."),
        ] = "",
        batch: Annotated[
            Literal[True],
            Doc("Whether to send messages in batches or not."),
        ],
        # basic args
        middlewares: Annotated[
            Sequence["PublisherMiddleware"],
            deprecated(
                "This option was deprecated in 0.6.0. Use router-level middlewares instead."
                "Scheduled to remove in 0.7.0"
            ),
            Doc("Publisher middlewares to wrap outgoing messages."),
        ] = (),
        # Specification args
        title: Annotated[
            Optional[str],
            Doc("Specification publisher object title."),
        ] = None,
        description: Annotated[
            Optional[str],
            Doc("Specification publisher object description."),
        ] = None,
        schema: Annotated[
            Optional[Any],
            Doc(
                "Specification publishing message type. "
                "Should be any python-native object annotation or `pydantic.BaseModel`.",
            ),
        ] = None,
        include_in_schema: Annotated[
            bool,
            Doc("Whetever to include operation in Specification schema or not."),
        ] = True,
<<<<<<< HEAD
    ) -> "SpecificationBatchPublisher": ...
=======
        autoflush: Annotated[
            bool,
            Doc("Whether to flush the producer or not on every publish call."),
        ] = False,
    ) -> "AsyncAPIBatchPublisher": ...
>>>>>>> 3ec27a31

    @overload
    def publisher(
        self,
        topic: Annotated[
            str,
            Doc("Topic where the message will be published."),
        ],
        *,
        key: Annotated[
            Union[bytes, Any, None],
            Doc(
                """
            A key to associate with the message. Can be used to
            determine which partition to send the message to. If partition
            is `None` (and producer's partitioner config is left as default),
            then messages with the same key will be delivered to the same
            partition (but if key is `None`, partition is chosen randomly).
            Must be type `bytes`, or be serializable to bytes via configured
            `key_serializer`.
            """,
            ),
        ] = None,
        partition: Annotated[
            Optional[int],
            Doc(
                """
            Specify a partition. If not set, the partition will be
            selected using the configured `partitioner`.
            """,
            ),
        ] = None,
        headers: Annotated[
            Optional[dict[str, str]],
            Doc(
                "Message headers to store metainformation. "
                "**content-type** and **correlation_id** will be set automatically by framework anyway. "
                "Can be overridden by `publish.headers` if specified.",
            ),
        ] = None,
        reply_to: Annotated[
            str,
            Doc("Topic name to send response."),
        ] = "",
        batch: Annotated[
            bool,
            Doc("Whether to send messages in batches or not."),
        ] = False,
        # basic args
        middlewares: Annotated[
            Sequence["PublisherMiddleware"],
            deprecated(
                "This option was deprecated in 0.6.0. Use router-level middlewares instead."
                "Scheduled to remove in 0.7.0"
            ),
            Doc("Publisher middlewares to wrap outgoing messages."),
        ] = (),
        # Specification args
        title: Annotated[
            Optional[str],
            Doc("Specification publisher object title."),
        ] = None,
        description: Annotated[
            Optional[str],
            Doc("Specification publisher object description."),
        ] = None,
        schema: Annotated[
            Optional[Any],
            Doc(
                "Specification publishing message type. "
                "Should be any python-native object annotation or `pydantic.BaseModel`.",
            ),
        ] = None,
        include_in_schema: Annotated[
            bool,
            Doc("Whetever to include operation in Specification schema or not."),
        ] = True,
        autoflush: Annotated[
            bool,
            Doc("Whether to flush the producer or not on every publish call."),
        ] = False,
    ) -> Union[
        "SpecificationBatchPublisher",
        "SpecificationDefaultPublisher",
    ]: ...

    @override
    def publisher(
        self,
        topic: Annotated[
            str,
            Doc("Topic where the message will be published."),
        ],
        *,
        key: Annotated[
            Union[bytes, Any, None],
            Doc(
                """
            A key to associate with the message. Can be used to
            determine which partition to send the message to. If partition
            is `None` (and producer's partitioner config is left as default),
            then messages with the same key will be delivered to the same
            partition (but if key is `None`, partition is chosen randomly).
            Must be type `bytes`, or be serializable to bytes via configured
            `key_serializer`.
            """,
            ),
        ] = None,
        partition: Annotated[
            Optional[int],
            Doc(
                """
            Specify a partition. If not set, the partition will be
            selected using the configured `partitioner`.
            """,
            ),
        ] = None,
        headers: Annotated[
            Optional[dict[str, str]],
            Doc(
                "Message headers to store metainformation. "
                "**content-type** and **correlation_id** will be set automatically by framework anyway. "
                "Can be overridden by `publish.headers` if specified.",
            ),
        ] = None,
        reply_to: Annotated[
            str,
            Doc("Topic name to send response."),
        ] = "",
        batch: Annotated[
            bool,
            Doc("Whether to send messages in batches or not."),
        ] = False,
        # basic args
        middlewares: Annotated[
            Sequence["PublisherMiddleware"],
            deprecated(
                "This option was deprecated in 0.6.0. Use router-level middlewares instead."
                "Scheduled to remove in 0.7.0"
            ),
            Doc("Publisher middlewares to wrap outgoing messages."),
        ] = (),
        # Specification args
        title: Annotated[
            Optional[str],
            Doc("Specification publisher object title."),
        ] = None,
        description: Annotated[
            Optional[str],
            Doc("Specification publisher object description."),
        ] = None,
        schema: Annotated[
            Optional[Any],
            Doc(
                "Specification publishing message type. "
                "Should be any python-native object annotation or `pydantic.BaseModel`.",
            ),
        ] = None,
        include_in_schema: Annotated[
            bool,
            Doc("Whetever to include operation in Specification schema or not."),
        ] = True,
        autoflush: Annotated[
            bool,
            Doc("Whether to flush the producer or not on every publish call."),
        ] = False,
    ) -> Union[
        "SpecificationBatchPublisher",
        "SpecificationDefaultPublisher",
    ]:
        """Creates long-living and Specification-documented publisher object.

        You can use it as a handler decorator (handler should be decorated by `@broker.subscriber(...)` too) - `@broker.publisher(...)`.
        In such case publisher will publish your handler return value.

        Or you can create a publisher object to call it lately - `broker.publisher(...).publish(...)`.
        """
        publisher = create_publisher(
            # batch flag
            batch=batch,
            # default args
            key=key,
            # both args
            topic=topic,
            partition=partition,
            headers=headers,
            reply_to=reply_to,
            # publisher-specific
            broker_middlewares=self.middlewares,
            middlewares=middlewares,
            # Specification
            title_=title,
            description_=description,
            schema_=schema,
            include_in_schema=self._solve_include_in_schema(include_in_schema),
        )

        if autoflush:
            default_publish: Callable[..., Awaitable[Optional[Any]]] = publisher.publish

            @wraps(default_publish)
            async def autoflush_wrapper(*args: Any, **kwargs: Any) -> Optional[Any]:
                result = await default_publish(*args, **kwargs)
                await publisher.flush()
                return result

            publisher.publish = autoflush_wrapper  # type: ignore[method-assign]

        if batch:
<<<<<<< HEAD
            return cast("SpecificationBatchPublisher", super().publisher(publisher))
        return cast("SpecificationDefaultPublisher", super().publisher(publisher))
=======
            return cast("AsyncAPIBatchPublisher", super().publisher(publisher))
        else:
            return cast("AsyncAPIDefaultPublisher", super().publisher(publisher))

    @override
    def include_router(
        self,
        router: "KafkaRegistrator",  # type: ignore[override]
        *,
        prefix: str = "",
        dependencies: Iterable["Depends"] = (),
        middlewares: Iterable[
            "BrokerMiddleware[Union[ConsumerRecord, Tuple[ConsumerRecord, ...]]]"
        ] = (),
        include_in_schema: Optional[bool] = None,
    ) -> None:
        if not isinstance(router, KafkaRegistrator):
            msg = (
                f"Router must be an instance of KafkaRegistrator, "
                f"got {type(router).__name__} instead"
            )
            raise SetupError(msg)

        super().include_router(
            router,
            prefix=prefix,
            dependencies=dependencies,
            middlewares=middlewares,
            include_in_schema=include_in_schema,
        )
>>>>>>> 3ec27a31
<|MERGE_RESOLUTION|>--- conflicted
+++ resolved
@@ -1,13 +1,8 @@
-<<<<<<< HEAD
 from collections.abc import Collection, Iterable, Sequence
-=======
-from functools import wraps
->>>>>>> 3ec27a31
 from typing import (
     TYPE_CHECKING,
     Annotated,
     Any,
-    Awaitable,
     Callable,
     Literal,
     Optional,
@@ -20,16 +15,10 @@
 from aiokafka.coordinator.assignors.roundrobin import RoundRobinPartitionAssignor
 from typing_extensions import Doc, deprecated, override
 
-<<<<<<< HEAD
 from faststream._internal.broker.abc_broker import ABCBroker
 from faststream._internal.constants import EMPTY
+from faststream.exceptions import SetupError
 from faststream.kafka.publisher.factory import create_publisher
-=======
-from faststream.broker.core.abc import ABCBroker
-from faststream.broker.utils import default_filter
-from faststream.exceptions import SetupError
-from faststream.kafka.publisher.asyncapi import AsyncAPIPublisher
->>>>>>> 3ec27a31
 from faststream.kafka.subscriber.factory import create_subscriber
 from faststream.middlewares import AckPolicy
 
@@ -39,12 +28,8 @@
     from aiokafka.coordinator.assignors.abstract import AbstractPartitionAssignor
     from fast_depends.dependencies import Dependant
 
-<<<<<<< HEAD
     from faststream._internal.types import (
-=======
-    from faststream.broker.types import (
         BrokerMiddleware,
->>>>>>> 3ec27a31
         CustomCallable,
         PublisherMiddleware,
         SubscriberMiddleware,
@@ -1770,15 +1755,11 @@
             bool,
             Doc("Whetever to include operation in Specification schema or not."),
         ] = True,
-<<<<<<< HEAD
-    ) -> "SpecificationDefaultPublisher": ...
-=======
         autoflush: Annotated[
             bool,
             Doc("Whether to flush the producer or not on every publish call."),
         ] = False,
-    ) -> "AsyncAPIDefaultPublisher": ...
->>>>>>> 3ec27a31
+    ) -> "SpecificationDefaultPublisher": ...
 
     @overload
     def publisher(
@@ -1856,15 +1837,11 @@
             bool,
             Doc("Whetever to include operation in Specification schema or not."),
         ] = True,
-<<<<<<< HEAD
-    ) -> "SpecificationBatchPublisher": ...
-=======
         autoflush: Annotated[
             bool,
             Doc("Whether to flush the producer or not on every publish call."),
         ] = False,
-    ) -> "AsyncAPIBatchPublisher": ...
->>>>>>> 3ec27a31
+    ) -> "SpecificationBatchPublisher": ...
 
     @overload
     def publisher(
@@ -2043,6 +2020,7 @@
         Or you can create a publisher object to call it lately - `broker.publisher(...).publish(...)`.
         """
         publisher = create_publisher(
+            autoflush=autoflush,
             # batch flag
             batch=batch,
             # default args
@@ -2062,25 +2040,9 @@
             include_in_schema=self._solve_include_in_schema(include_in_schema),
         )
 
-        if autoflush:
-            default_publish: Callable[..., Awaitable[Optional[Any]]] = publisher.publish
-
-            @wraps(default_publish)
-            async def autoflush_wrapper(*args: Any, **kwargs: Any) -> Optional[Any]:
-                result = await default_publish(*args, **kwargs)
-                await publisher.flush()
-                return result
-
-            publisher.publish = autoflush_wrapper  # type: ignore[method-assign]
-
         if batch:
-<<<<<<< HEAD
             return cast("SpecificationBatchPublisher", super().publisher(publisher))
         return cast("SpecificationDefaultPublisher", super().publisher(publisher))
-=======
-            return cast("AsyncAPIBatchPublisher", super().publisher(publisher))
-        else:
-            return cast("AsyncAPIDefaultPublisher", super().publisher(publisher))
 
     @override
     def include_router(
@@ -2088,9 +2050,9 @@
         router: "KafkaRegistrator",  # type: ignore[override]
         *,
         prefix: str = "",
-        dependencies: Iterable["Depends"] = (),
+        dependencies: Iterable["Dependant"] = (),
         middlewares: Iterable[
-            "BrokerMiddleware[Union[ConsumerRecord, Tuple[ConsumerRecord, ...]]]"
+            "BrokerMiddleware[Union[ConsumerRecord, tuple[ConsumerRecord, ...]]]"
         ] = (),
         include_in_schema: Optional[bool] = None,
     ) -> None:
@@ -2107,5 +2069,4 @@
             dependencies=dependencies,
             middlewares=middlewares,
             include_in_schema=include_in_schema,
-        )
->>>>>>> 3ec27a31
+        )