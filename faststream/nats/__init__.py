--- conflicted
+++ resolved
@@ -1,3 +1,5 @@
+from faststream._internal.testing.app import TestApp
+
 try:
     from nats.js.api import (
         AckPolicy,
@@ -14,13 +16,11 @@
         StreamSource,
     )
 
-    from faststream.testing.app import TestApp
-
     from .annotations import NatsMessage
     from .broker.broker import NatsBroker
     from .response import NatsResponse
     from .router import NatsPublisher, NatsRoute, NatsRouter
-    from .schemas import JStream, KvWatch, ObjWatch, PullSub
+    from .schemas import JStream, KvWatch, ObjWatch, PubAck, PullSub
     from .testing import TestNatsBroker
 
 except ImportError as e:
@@ -28,16 +28,6 @@
 
     raise ImportError(INSTALL_FASTSTREAM_NATS) from e
 
-<<<<<<< HEAD
-from faststream._internal.testing.app import TestApp
-from faststream.nats.annotations import NatsMessage
-from faststream.nats.broker.broker import NatsBroker
-from faststream.nats.response import NatsResponse
-from faststream.nats.router import NatsPublisher, NatsRoute, NatsRouter
-from faststream.nats.schemas import JStream, KvWatch, ObjWatch, PubAck, PullSub
-from faststream.nats.testing import TestNatsBroker
-=======
->>>>>>> 7cabe31c
 
 __all__ = (
     "AckPolicy",
