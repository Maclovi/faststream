import warnings
from collections.abc import Iterable
from typing import TYPE_CHECKING, Any, Optional, Union

from nats.aio.subscription import (
    DEFAULT_SUB_PENDING_BYTES_LIMIT,
    DEFAULT_SUB_PENDING_MSGS_LIMIT,
)
from nats.js.api import ConsumerConfig, DeliverPolicy
from nats.js.client import (
    DEFAULT_JS_SUB_PENDING_BYTES_LIMIT,
    DEFAULT_JS_SUB_PENDING_MSGS_LIMIT,
)

from faststream.exceptions import SetupError
from faststream.nats.subscriber.specified import (
    SpecificationBatchPullStreamSubscriber,
    SpecificationConcurrentCoreSubscriber,
    SpecificationConcurrentPullStreamSubscriber,
    SpecificationConcurrentPushStreamSubscriber,
    SpecificationCoreSubscriber,
    SpecificationKeyValueWatchSubscriber,
    SpecificationObjStoreWatchSubscriber,
    SpecificationPullStreamSubscriber,
    SpecificationStreamSubscriber,
)

if TYPE_CHECKING:
    from fast_depends.dependencies import Dependant
    from nats.js import api

    from faststream._internal.basic_types import AnyDict
    from faststream._internal.types import BrokerMiddleware
    from faststream.middlewares import AckPolicy
    from faststream.nats.schemas import JStream, KvWatch, ObjWatch, PullSub


def create_subscriber(
    *,
    subject: str,
    queue: str,
    pending_msgs_limit: Optional[int],
    pending_bytes_limit: Optional[int],
    # Core args
    max_msgs: int,
    # JS args
    durable: Optional[str],
    config: Optional["api.ConsumerConfig"],
    ordered_consumer: bool,
    idle_heartbeat: Optional[float],
    flow_control: Optional[bool],
    deliver_policy: Optional["api.DeliverPolicy"],
    headers_only: Optional[bool],
    # pull args
    pull_sub: Optional["PullSub"],
    kv_watch: Optional["KvWatch"],
    obj_watch: Optional["ObjWatch"],
    inbox_prefix: bytes,
    # custom args
    ack_first: bool,
    max_workers: int,
    stream: Optional["JStream"],
    # Subscriber args
    ack_policy: "AckPolicy",
    no_reply: bool,
    broker_dependencies: Iterable["Dependant"],
    broker_middlewares: Iterable["BrokerMiddleware[Any]"],
    # Specification information
    title_: Optional[str],
    description_: Optional[str],
    include_in_schema: bool,
) -> Union[
    "SpecificationCoreSubscriber",
    "SpecificationConcurrentCoreSubscriber",
    "SpecificationStreamSubscriber",
    "SpecificationConcurrentPushStreamSubscriber",
    "SpecificationPullStreamSubscriber",
    "SpecificationConcurrentPullStreamSubscriber",
    "SpecificationBatchPullStreamSubscriber",
    "SpecificationKeyValueWatchSubscriber",
    "SpecificationObjStoreWatchSubscriber",
]:
<<<<<<< HEAD
    if pull_sub is not None and stream is None:
        msg = "Pull subscriber can be used only with a stream"
        raise SetupError(msg)

    if not subject and not config:
        msg = "You must provide either `subject` or `config` option."
        raise SetupError(msg)
=======
    _validate_input_for_misconfigure(
        subject=subject,
        queue=queue,
        pending_msgs_limit=pending_msgs_limit,
        pending_bytes_limit=pending_bytes_limit,
        max_msgs=max_msgs,
        durable=durable,
        config=config,
        ordered_consumer=ordered_consumer,
        idle_heartbeat=idle_heartbeat,
        flow_control=flow_control,
        deliver_policy=deliver_policy,
        headers_only=headers_only,
        pull_sub=pull_sub,
        kv_watch=kv_watch,
        obj_watch=obj_watch,
        ack_first=ack_first,
        max_workers=max_workers,
        stream=stream,
    )
>>>>>>> bd188c7c

    config = config or ConsumerConfig(filter_subjects=[])
    if config.durable_name is None:
        config.durable_name = durable
    if config.idle_heartbeat is None:
        config.idle_heartbeat = idle_heartbeat
    if config.headers_only is None:
        config.headers_only = headers_only
    if config.deliver_policy is DeliverPolicy.ALL:
        config.deliver_policy = deliver_policy or DeliverPolicy.ALL

    if stream:
        # Both JS Subscribers
        extra_options: AnyDict = {
            "pending_msgs_limit": pending_msgs_limit
            or DEFAULT_JS_SUB_PENDING_MSGS_LIMIT,
            "pending_bytes_limit": pending_bytes_limit
            or DEFAULT_JS_SUB_PENDING_BYTES_LIMIT,
            "durable": durable,
            "stream": stream.name,
        }

        if pull_sub is not None:
            # JS Pull Subscriber
            extra_options.update({"inbox_prefix": inbox_prefix})

        else:
            # JS Push Subscriber
            extra_options.update(
                {
                    "ordered_consumer": ordered_consumer,
                    "idle_heartbeat": idle_heartbeat,
                    "flow_control": flow_control,
                    "deliver_policy": deliver_policy,
                    "headers_only": headers_only,
                    "manual_ack": not ack_first,
                },
            )

    else:
        # Core Subscriber
        extra_options = {
            "pending_msgs_limit": pending_msgs_limit or DEFAULT_SUB_PENDING_MSGS_LIMIT,
            "pending_bytes_limit": pending_bytes_limit
            or DEFAULT_SUB_PENDING_BYTES_LIMIT,
            "max_msgs": max_msgs,
        }

    if obj_watch is not None:
<<<<<<< HEAD
        if max_workers > 1:
            warnings.warn(
                "`max_workers` has no effect for ObjectValue subscriber.",
                RuntimeWarning,
                stacklevel=3,
            )

        return SpecificationObjStoreWatchSubscriber(
=======
        return AsyncAPIObjStoreWatchSubscriber(
>>>>>>> bd188c7c
            subject=subject,
            config=config,
            obj_watch=obj_watch,
            broker_dependencies=broker_dependencies,
            broker_middlewares=broker_middlewares,
            title_=title_,
            description_=description_,
            include_in_schema=include_in_schema,
        )

    if kv_watch is not None:
<<<<<<< HEAD
        if max_workers > 1:
            warnings.warn(
                "`max_workers` has no effect for KeyValue subscriber.",
                RuntimeWarning,
                stacklevel=3,
            )

        return SpecificationKeyValueWatchSubscriber(
=======
        return AsyncAPIKeyValueWatchSubscriber(
>>>>>>> bd188c7c
            subject=subject,
            config=config,
            kv_watch=kv_watch,
            broker_dependencies=broker_dependencies,
            broker_middlewares=broker_middlewares,
            title_=title_,
            description_=description_,
            include_in_schema=include_in_schema,
        )

    if stream is None:
        if max_workers > 1:
            return SpecificationConcurrentCoreSubscriber(
                max_workers=max_workers,
                subject=subject,
                config=config,
                queue=queue,
                # basic args
                extra_options=extra_options,
                # Subscriber args
                ack_policy=ack_policy,
                no_reply=no_reply,
                broker_dependencies=broker_dependencies,
                broker_middlewares=broker_middlewares,
                # Specification
                title_=title_,
                description_=description_,
                include_in_schema=include_in_schema,
            )

        return SpecificationCoreSubscriber(
            subject=subject,
            config=config,
            queue=queue,
            # basic args
            extra_options=extra_options,
            # Subscriber args
            ack_policy=ack_policy,
            no_reply=no_reply,
            broker_dependencies=broker_dependencies,
            broker_middlewares=broker_middlewares,
            # Specification
            title_=title_,
            description_=description_,
            include_in_schema=include_in_schema,
        )

    if max_workers > 1:
        if pull_sub is not None:
            return SpecificationConcurrentPullStreamSubscriber(
                max_workers=max_workers,
                pull_sub=pull_sub,
                stream=stream,
                subject=subject,
                config=config,
                # basic args
                extra_options=extra_options,
                # Subscriber args
                ack_policy=ack_policy,
                no_reply=no_reply,
                broker_dependencies=broker_dependencies,
                broker_middlewares=broker_middlewares,
                # Specification
                title_=title_,
                description_=description_,
                include_in_schema=include_in_schema,
            )

        return SpecificationConcurrentPushStreamSubscriber(
            max_workers=max_workers,
            stream=stream,
            subject=subject,
            config=config,
            queue=queue,
            # basic args
            extra_options=extra_options,
            # Subscriber args
            ack_policy=ack_policy,
            no_reply=no_reply,
            broker_dependencies=broker_dependencies,
            broker_middlewares=broker_middlewares,
            # Specification
            title_=title_,
            description_=description_,
            include_in_schema=include_in_schema,
        )

    if pull_sub is not None:
        if pull_sub.batch:
            return SpecificationBatchPullStreamSubscriber(
                pull_sub=pull_sub,
                stream=stream,
                subject=subject,
                config=config,
                # basic args
                extra_options=extra_options,
                # Subscriber args
                ack_policy=ack_policy,
                no_reply=no_reply,
                broker_dependencies=broker_dependencies,
                broker_middlewares=broker_middlewares,
                # Specification
                title_=title_,
                description_=description_,
                include_in_schema=include_in_schema,
            )

        return SpecificationPullStreamSubscriber(
            pull_sub=pull_sub,
            stream=stream,
            subject=subject,
            config=config,
            # basic args
            extra_options=extra_options,
            # Subscriber args
            ack_policy=ack_policy,
            no_reply=no_reply,
            broker_dependencies=broker_dependencies,
            broker_middlewares=broker_middlewares,
            # Specification
            title_=title_,
            description_=description_,
            include_in_schema=include_in_schema,
        )

<<<<<<< HEAD
    return SpecificationStreamSubscriber(
        stream=stream,
        subject=subject,
        queue=queue,
        config=config,
        # basic args
        extra_options=extra_options,
        # Subscriber args
        ack_policy=ack_policy,
        no_reply=no_reply,
        broker_dependencies=broker_dependencies,
        broker_middlewares=broker_middlewares,
        # Specification information
        title_=title_,
        description_=description_,
        include_in_schema=include_in_schema,
    )
=======
            else:
                return AsyncAPIStreamSubscriber(
                    stream=stream,
                    subject=subject,
                    queue=queue,
                    config=config,
                    # basic args
                    extra_options=extra_options,
                    # Subscriber args
                    no_ack=no_ack,
                    no_reply=no_reply,
                    retry=retry,
                    broker_dependencies=broker_dependencies,
                    broker_middlewares=broker_middlewares,
                    # AsyncAPI information
                    title_=title_,
                    description_=description_,
                    include_in_schema=include_in_schema,
                )


def _validate_input_for_misconfigure(
    subject: str,
    queue: str,  # default ""
    pending_msgs_limit: Optional[int],
    pending_bytes_limit: Optional[int],
    max_msgs: int,  # default 0
    durable: Optional[str],
    config: Optional["api.ConsumerConfig"],
    ordered_consumer: bool,  # default False
    idle_heartbeat: Optional[float],
    flow_control: Optional[bool],
    deliver_policy: Optional["api.DeliverPolicy"],
    headers_only: Optional[bool],
    pull_sub: Optional["PullSub"],
    kv_watch: Optional["KvWatch"],
    obj_watch: Optional["ObjWatch"],
    ack_first: bool,  # default False
    max_workers: int,  # default 1
    stream: Optional["JStream"],
) -> None:
    if not subject and not config:
        raise SetupError("You must provide either the `subject` or `config` option.")

    if stream and kv_watch:
        raise SetupError(
            "You can't use both the `stream` and `kv_watch` options simultaneously."
        )

    if stream and obj_watch:
        raise SetupError(
            "You can't use both the `stream` and `obj_watch` options simultaneously."
        )

    if kv_watch and obj_watch:
        raise SetupError(
            "You can't use both the `kv_watch` and `obj_watch` options simultaneously."
        )

    if pull_sub and not stream:
        raise SetupError(
            "The pull subscriber can only be used with the `stream` option."
        )

    if max_msgs > 0 and any((stream, kv_watch, obj_watch)):
        warnings.warn(
            "The `max_msgs` option can be used only with a NATS Core Subscriber.",
            RuntimeWarning,
            stacklevel=4,
        )

    if not stream:
        if obj_watch or kv_watch:
            # Obj/Kv Subscriber
            if pending_msgs_limit is not None:
                warnings.warn(
                    message="The `pending_msgs_limit` option can be used only with JetStream (Pull/Push) or Core Subscription.",
                    category=RuntimeWarning,
                    stacklevel=4,
                )

            if pending_bytes_limit is not None:
                warnings.warn(
                    message="The `pending_bytes_limit` option can be used only with JetStream (Pull/Push) or Core Subscription.",
                    category=RuntimeWarning,
                    stacklevel=4,
                )

            if queue:
                warnings.warn(
                    message="The `queue` option can be used only with JetStream Push or Core Subscription.",
                    category=RuntimeWarning,
                    stacklevel=4,
                )

            if max_workers > 1:
                warnings.warn(
                    message="The `max_workers` option can be used only with JetStream (Pull/Push) or Core Subscription.",
                    category=RuntimeWarning,
                    stacklevel=4,
                )

        # Core/Obj/Kv Subscriber
        if durable:
            warnings.warn(
                message="The `durable` option can be used only with JetStream (Pull/Push) Subscription.",
                category=RuntimeWarning,
                stacklevel=4,
            )

        if config is not None:
            warnings.warn(
                message="The `config` option can be used only with JetStream (Pull/Push) Subscription.",
                category=RuntimeWarning,
                stacklevel=4,
            )

        if ordered_consumer:
            warnings.warn(
                message="The `ordered_consumer` option can be used only with JetStream (Pull/Push) Subscription.",
                category=RuntimeWarning,
                stacklevel=4,
            )

        if idle_heartbeat is not None:
            warnings.warn(
                message="The `idle_heartbeat` option can be used only with JetStream (Pull/Push) Subscription.",
                category=RuntimeWarning,
                stacklevel=4,
            )

        if flow_control:
            warnings.warn(
                message="The `flow_control` option can be used only with JetStream Push Subscription.",
                category=RuntimeWarning,
                stacklevel=4,
            )

        if deliver_policy:
            warnings.warn(
                message="The `deliver_policy` option can be used only with JetStream (Pull/Push) Subscription.",
                category=RuntimeWarning,
                stacklevel=4,
            )

        if headers_only:
            warnings.warn(
                message="The `headers_only` option can be used only with JetStream (Pull/Push) Subscription.",
                category=RuntimeWarning,
                stacklevel=4,
            )

        if ack_first:
            warnings.warn(
                message="The `ack_first` option can be used only with JetStream Push Subscription.",
                category=RuntimeWarning,
                stacklevel=4,
            )

    else:
        # JetStream Subscribers
        if pull_sub:
            if queue:
                warnings.warn(
                    message="The `queue` option has no effect with JetStream Pull Subscription. You probably wanted to use the `durable` option instead.",
                    category=RuntimeWarning,
                    stacklevel=4,
                )

            if ordered_consumer:
                warnings.warn(
                    "The `ordered_consumer` option has no effect with JetStream Pull Subscription. It can only be used with JetStream Push Subscription.",
                    RuntimeWarning,
                    stacklevel=4,
                )

            if ack_first:
                warnings.warn(
                    message="The `ack_first` option has no effect with JetStream Pull Subscription. It can only be used with JetStream Push Subscription.",
                    category=RuntimeWarning,
                    stacklevel=4,
                )

            if flow_control:
                warnings.warn(
                    message="The `flow_control` option has no effect with JetStream Pull Subscription. It can only be used with JetStream Push Subscription.",
                    category=RuntimeWarning,
                    stacklevel=4,
                )

        else:
            # JS PushSub
            if durable is not None:
                warnings.warn(
                    message="The JetStream Push consumer with the `durable` option can't be scaled horizontally across multiple instances. You probably wanted to use the `queue` option instead. Also, we strongly recommend using the Jetstream PullSubsriber with the `durable` option as the default.",
                    category=RuntimeWarning,
                    stacklevel=4,
                )
>>>>>>> bd188c7c
<|MERGE_RESOLUTION|>--- conflicted
+++ resolved
@@ -80,15 +80,6 @@
     "SpecificationKeyValueWatchSubscriber",
     "SpecificationObjStoreWatchSubscriber",
 ]:
-<<<<<<< HEAD
-    if pull_sub is not None and stream is None:
-        msg = "Pull subscriber can be used only with a stream"
-        raise SetupError(msg)
-
-    if not subject and not config:
-        msg = "You must provide either `subject` or `config` option."
-        raise SetupError(msg)
-=======
     _validate_input_for_misconfigure(
         subject=subject,
         queue=queue,
@@ -109,7 +100,6 @@
         max_workers=max_workers,
         stream=stream,
     )
->>>>>>> bd188c7c
 
     config = config or ConsumerConfig(filter_subjects=[])
     if config.durable_name is None:
@@ -159,18 +149,7 @@
         }
 
     if obj_watch is not None:
-<<<<<<< HEAD
-        if max_workers > 1:
-            warnings.warn(
-                "`max_workers` has no effect for ObjectValue subscriber.",
-                RuntimeWarning,
-                stacklevel=3,
-            )
-
         return SpecificationObjStoreWatchSubscriber(
-=======
-        return AsyncAPIObjStoreWatchSubscriber(
->>>>>>> bd188c7c
             subject=subject,
             config=config,
             obj_watch=obj_watch,
@@ -182,18 +161,7 @@
         )
 
     if kv_watch is not None:
-<<<<<<< HEAD
-        if max_workers > 1:
-            warnings.warn(
-                "`max_workers` has no effect for KeyValue subscriber.",
-                RuntimeWarning,
-                stacklevel=3,
-            )
-
         return SpecificationKeyValueWatchSubscriber(
-=======
-        return AsyncAPIKeyValueWatchSubscriber(
->>>>>>> bd188c7c
             subject=subject,
             config=config,
             kv_watch=kv_watch,
@@ -319,7 +287,7 @@
             include_in_schema=include_in_schema,
         )
 
-<<<<<<< HEAD
+
     return SpecificationStreamSubscriber(
         stream=stream,
         subject=subject,
@@ -337,26 +305,6 @@
         description_=description_,
         include_in_schema=include_in_schema,
     )
-=======
-            else:
-                return AsyncAPIStreamSubscriber(
-                    stream=stream,
-                    subject=subject,
-                    queue=queue,
-                    config=config,
-                    # basic args
-                    extra_options=extra_options,
-                    # Subscriber args
-                    no_ack=no_ack,
-                    no_reply=no_reply,
-                    retry=retry,
-                    broker_dependencies=broker_dependencies,
-                    broker_middlewares=broker_middlewares,
-                    # AsyncAPI information
-                    title_=title_,
-                    description_=description_,
-                    include_in_schema=include_in_schema,
-                )
 
 
 def _validate_input_for_misconfigure(
@@ -535,5 +483,4 @@
                     message="The JetStream Push consumer with the `durable` option can't be scaled horizontally across multiple instances. You probably wanted to use the `queue` option instead. Also, we strongly recommend using the Jetstream PullSubsriber with the `durable` option as the default.",
                     category=RuntimeWarning,
                     stacklevel=4,
-                )
->>>>>>> bd188c7c
+                )