from typing import TYPE_CHECKING, Any, Dict, List, Optional, Tuple, Union
from unittest.mock import AsyncMock

import anyio
from nats.aio.msg import Msg
from typing_extensions import override

from faststream.broker.message import encode_message, gen_cor_id
from faststream.broker.utils import resolve_custom_func
from faststream.exceptions import WRONG_PUBLISH_ARGS, SubscriberNotFound
from faststream.nats.broker import NatsBroker
from faststream.nats.parser import NatsParser
from faststream.nats.publisher.producer import NatsFastProducer
from faststream.nats.schemas.js_stream import is_subject_match_wildcard
from faststream.testing.broker import TestBroker
from faststream.utils.functions import timeout_scope

if TYPE_CHECKING:
    from faststream.nats.publisher.publisher import SpecificationPublisher
    from faststream.nats.subscriber.usecase import LogicSubscriber
    from faststream.types import AnyDict, SendableMessage

__all__ = ("TestNatsBroker",)


class TestNatsBroker(TestBroker[NatsBroker]):
    """A class to test NATS brokers."""

    @staticmethod
    def create_publisher_fake_subscriber(
        broker: NatsBroker,
<<<<<<< HEAD
        publisher: "SpecificationPublisher",
    ) -> Tuple["LogicSubscriber[Any]", bool]:
        sub: Optional[LogicSubscriber[Any]] = None
=======
        publisher: "AsyncAPIPublisher",
    ) -> Tuple["LogicSubscriber[Any, Any]", bool]:
        sub: Optional[LogicSubscriber[Any, Any]] = None
>>>>>>> 98e94aac
        publisher_stream = publisher.stream.name if publisher.stream else None
        for handler in broker._subscribers.values():
            if _is_handler_suitable(handler, publisher.subject, publisher_stream):
                sub = handler
                break

        if sub is None:
            is_real = False
            sub = broker.subscriber(publisher.subject)
        else:
            is_real = True

        return sub, is_real

    @staticmethod
    async def _fake_connect(  # type: ignore[override]
        broker: NatsBroker,
        *args: Any,
        **kwargs: Any,
    ) -> AsyncMock:
        broker.stream = AsyncMock()
        broker._js_producer = broker._producer = FakeProducer(  # type: ignore[assignment]
            broker,
        )
        return AsyncMock()


class FakeProducer(NatsFastProducer):
    def __init__(self, broker: NatsBroker) -> None:
        self.broker = broker

        default = NatsParser(pattern="", no_ack=False)
        self._parser = resolve_custom_func(broker._parser, default.parse_message)
        self._decoder = resolve_custom_func(broker._decoder, default.decode_message)

    @override
    async def publish(  # type: ignore[override]
        self,
        message: "SendableMessage",
        subject: str,
        reply_to: str = "",
        headers: Optional[Dict[str, str]] = None,
        correlation_id: Optional[str] = None,
        # NatsJSFastProducer compatibility
        timeout: Optional[float] = None,
        stream: Optional[str] = None,
        *,
        rpc: bool = False,
        rpc_timeout: Optional[float] = None,
        raise_timeout: bool = False,
    ) -> Any:
        if rpc and reply_to:
            raise WRONG_PUBLISH_ARGS

        incoming = build_message(
            message=message,
            subject=subject,
            headers=headers,
            correlation_id=correlation_id,
            reply_to=reply_to,
        )

        for handler in self.broker._subscribers.values():  # pragma: no branch
            if _is_handler_suitable(handler, subject, stream):
                msg: Union[List[PatchedMessage], PatchedMessage]

                if (pull := getattr(handler, "pull_sub", None)) and pull.batch:
                    msg = [incoming]
                else:
                    msg = incoming

                with timeout_scope(rpc_timeout, raise_timeout):
                    response = await self._execute_handler(msg, subject, handler)
                    if rpc:
                        return await self._decoder(await self._parser(response))

        return None

    @override
    async def request(  # type: ignore[override]
        self,
        message: "SendableMessage",
        subject: str,
        *,
        correlation_id: Optional[str] = None,
        headers: Optional[Dict[str, str]] = None,
        timeout: float = 0.5,
        # NatsJSFastProducer compatibility
        stream: Optional[str] = None,
    ) -> "PatchedMessage":
        incoming = build_message(
            message=message,
            subject=subject,
            headers=headers,
            correlation_id=correlation_id,
        )

        for handler in self.broker._subscribers.values():  # pragma: no branch
            if _is_handler_suitable(handler, subject, stream):
                msg: Union[List[PatchedMessage], PatchedMessage]

                if (pull := getattr(handler, "pull_sub", None)) and pull.batch:
                    msg = [incoming]
                else:
                    msg = incoming

                with anyio.fail_after(timeout):
                    return await self._execute_handler(msg, subject, handler)

        raise SubscriberNotFound

    async def _execute_handler(
        self,
        msg: Any,
        subject: str,
        handler: "LogicSubscriber[Any, Any]",
    ) -> "PatchedMessage":
        result = await handler.process_message(msg)

        return build_message(
            subject=subject,
            message=result.body,
            headers=result.headers,
            correlation_id=result.correlation_id,
        )


def _is_handler_suitable(
    handler: "LogicSubscriber[Any, Any]",
    subject: str,
    stream: Optional[str] = None,
) -> bool:
    if stream:
        if not (handler_stream := getattr(handler, "stream", None)):
            return False

        if stream != handler_stream.name:
            return False

    if is_subject_match_wildcard(subject, handler.clear_subject):
        return True

    for filter_subject in handler.config.filter_subjects or ():
        if is_subject_match_wildcard(subject, filter_subject):
            return True

    return False


def build_message(
    message: "SendableMessage",
    subject: str,
    *,
    reply_to: str = "",
    correlation_id: Optional[str] = None,
    headers: Optional["AnyDict"] = None,
) -> "PatchedMessage":
    msg, content_type = encode_message(message)
    return PatchedMessage(
        _client=None,  # type: ignore
        subject=subject,
        reply=reply_to,
        data=msg,
        headers={
            "content-type": content_type or "",
            "correlation_id": correlation_id or gen_cor_id(),
            **(headers or {}),
        },
    )


class PatchedMessage(Msg):
    async def ack(self) -> None:
        pass

    async def ack_sync(
        self,
        timeout: float = 1,
    ) -> "PatchedMessage":  # pragma: no cover
        return self

    async def nak(self, delay: Union[int, float, None] = None) -> None:
        pass

    async def term(self) -> None:
        pass

    async def in_progress(self) -> None:
        pass<|MERGE_RESOLUTION|>--- conflicted
+++ resolved
@@ -29,15 +29,9 @@
     @staticmethod
     def create_publisher_fake_subscriber(
         broker: NatsBroker,
-<<<<<<< HEAD
         publisher: "SpecificationPublisher",
     ) -> Tuple["LogicSubscriber[Any]", bool]:
         sub: Optional[LogicSubscriber[Any]] = None
-=======
-        publisher: "AsyncAPIPublisher",
-    ) -> Tuple["LogicSubscriber[Any, Any]", bool]:
-        sub: Optional[LogicSubscriber[Any, Any]] = None
->>>>>>> 98e94aac
         publisher_stream = publisher.stream.name if publisher.stream else None
         for handler in broker._subscribers.values():
             if _is_handler_suitable(handler, publisher.subject, publisher_stream):
