--- conflicted
+++ resolved
@@ -19,15 +19,18 @@
 from faststream._internal.constants import EMPTY
 from faststream._internal.log import logger as faststream_logger
 from faststream._internal.utils.functions import call_or_await, run_in_executor
-from faststream.confluent import config as config_module
-from faststream.confluent.schemas import TopicPartition
 from faststream.exceptions import SetupError
+
+from . import config as config_module
+from .schemas import TopicPartition
 
 if TYPE_CHECKING:
     from typing_extensions import NotRequired, TypedDict
 
     from faststream._internal.basic_types import AnyDict, LoggerProto
     from faststream._internal.state.logger import LoggerState
+
+    from .schemas.params import SecurityOptions
 
     class _SendKwargs(TypedDict):
         value: Optional[Union[str, bytes]]
@@ -104,11 +107,7 @@
             **config.as_config_dict(),
         }
 
-<<<<<<< HEAD
-        self.producer = Producer(final_config, logger=self.logger_state.logger.logger)  # type: ignore[call-arg]
-=======
-        self.producer = Producer(self.config, logger=self.logger)  # type: ignore[call-arg]
->>>>>>> 7cabe31c
+        self.producer = Producer(self.config, logger=self.logger_state.logger.logger)  # type: ignore[call-arg]
 
         self.__running = True
         self._poll_task = asyncio.create_task(self._poll_loop())
@@ -301,17 +300,12 @@
         }
         self.allow_auto_create_topics = allow_auto_create_topics
 
-<<<<<<< HEAD
-        self.config = final_config
-        self.consumer = Consumer(final_config, logger=self.logger_state.logger.logger)  # type: ignore[call-arg]
-=======
         self.config = {
             **config_from_params,
             **dict(security_config or {}),
             **config.as_config_dict(),
         }
-        self.consumer = Consumer(self.config, logger=self.logger)  # type: ignore[call-arg]
->>>>>>> 7cabe31c
+        self.consumer = Consumer(self.config, logger=self.logger_state.logger.logger)  # type: ignore[call-arg]
 
         # A pool with single thread is used in order to execute the commands of the consumer sequentially:
         # https://github.com/ag2ai/faststream/issues/1904#issuecomment-2506990895
