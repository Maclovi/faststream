--- conflicted
+++ resolved
@@ -41,16 +41,9 @@
     ack_policy: "AckPolicy",
     no_ack: bool,
     no_reply: bool,
-<<<<<<< HEAD
-    broker_dependencies: Iterable["Dependant"],
-    broker_middlewares: Iterable["BrokerMiddleware[tuple[ConfluentMsg, ...]]"],
-    # Specification args
-=======
-    retry: bool,
-    broker_dependencies: Iterable["Depends"],
-    broker_middlewares: Sequence["BrokerMiddleware[Tuple[ConfluentMsg, ...]]"],
-    # AsyncAPI args
->>>>>>> b1c6fa24
+    broker_dependencies: Iterable["Dependant"],
+    broker_middlewares: Sequence["BrokerMiddleware[tuple[ConfluentMsg, ...]]"],
+    # Specification args
     title_: Optional[str],
     description_: Optional[str],
     include_in_schema: bool,
@@ -72,16 +65,9 @@
     ack_policy: "AckPolicy",
     no_ack: bool,
     no_reply: bool,
-<<<<<<< HEAD
-    broker_dependencies: Iterable["Dependant"],
-    broker_middlewares: Iterable["BrokerMiddleware[ConfluentMsg]"],
-    # Specification args
-=======
-    retry: bool,
-    broker_dependencies: Iterable["Depends"],
+    broker_dependencies: Iterable["Dependant"],
     broker_middlewares: Sequence["BrokerMiddleware[ConfluentMsg]"],
-    # AsyncAPI args
->>>>>>> b1c6fa24
+    # Specification args
     title_: Optional[str],
     description_: Optional[str],
     include_in_schema: bool,
@@ -105,13 +91,8 @@
     no_reply: bool,
     broker_dependencies: Iterable["Dependant"],
     broker_middlewares: Union[
-<<<<<<< HEAD
-        Iterable["BrokerMiddleware[tuple[ConfluentMsg, ...]]"],
-        Iterable["BrokerMiddleware[ConfluentMsg]"],
-=======
-        Sequence["BrokerMiddleware[Tuple[ConfluentMsg, ...]]"],
+        Sequence["BrokerMiddleware[tuple[ConfluentMsg, ...]]"],
         Sequence["BrokerMiddleware[ConfluentMsg]"],
->>>>>>> b1c6fa24
     ],
     # Specification args
     title_: Optional[str],
@@ -139,13 +120,8 @@
     no_reply: bool,
     broker_dependencies: Iterable["Dependant"],
     broker_middlewares: Union[
-<<<<<<< HEAD
-        Iterable["BrokerMiddleware[tuple[ConfluentMsg, ...]]"],
-        Iterable["BrokerMiddleware[ConfluentMsg]"],
-=======
-        Sequence["BrokerMiddleware[Tuple[ConfluentMsg, ...]]"],
+        Sequence["BrokerMiddleware[tuple[ConfluentMsg, ...]]"],
         Sequence["BrokerMiddleware[ConfluentMsg]"],
->>>>>>> b1c6fa24
     ],
     # Specification args
     title_: Optional[str],
@@ -189,18 +165,13 @@
             no_reply=no_reply,
             broker_dependencies=broker_dependencies,
             broker_middlewares=cast(
-<<<<<<< HEAD
-                Iterable["BrokerMiddleware[tuple[ConfluentMsg, ...]]"],
-=======
-                Sequence["BrokerMiddleware[Tuple[ConfluentMsg, ...]]"],
->>>>>>> b1c6fa24
+                Sequence["BrokerMiddleware[tuple[ConfluentMsg, ...]]"],
                 broker_middlewares,
             ),
             title_=title_,
             description_=description_,
             include_in_schema=include_in_schema,
         )
-<<<<<<< HEAD
 
     return SpecificationDefaultSubscriber(
         *topics,
@@ -212,7 +183,7 @@
         no_reply=no_reply,
         broker_dependencies=broker_dependencies,
         broker_middlewares=cast(
-            Iterable["BrokerMiddleware[ConfluentMsg]"],
+            Sequence["BrokerMiddleware[ConfluentMsg]"],
             broker_middlewares,
         ),
         title_=title_,
@@ -267,26 +238,4 @@
         raise SetupError(msg)
     if topics and partitions:
         msg = "You can't provide both `topics` and `partitions`."
-        raise SetupError(msg)
-=======
-    else:
-        return AsyncAPIDefaultSubscriber(
-            *topics,
-            partitions=partitions,
-            polling_interval=polling_interval,
-            group_id=group_id,
-            connection_data=connection_data,
-            is_manual=is_manual,
-            no_ack=no_ack,
-            no_reply=no_reply,
-            retry=retry,
-            broker_dependencies=broker_dependencies,
-            broker_middlewares=cast(
-                Sequence["BrokerMiddleware[ConfluentMsg]"],
-                broker_middlewares,
-            ),
-            title_=title_,
-            description_=description_,
-            include_in_schema=include_in_schema,
-        )
->>>>>>> b1c6fa24
+        raise SetupError(msg)