from collections.abc import Iterable, Sequence
from typing import (
    TYPE_CHECKING,
    Annotated,
    Any,
    Literal,
    Optional,
    Union,
    cast,
    overload,
)

from typing_extensions import Doc, deprecated, override

<<<<<<< HEAD
from faststream._internal.broker.abc_broker import ABCBroker
from faststream._internal.constants import EMPTY
from faststream.confluent.publisher.factory import create_publisher
from faststream.confluent.subscriber.factory import create_subscriber
=======
from faststream.broker.core.abc import ABCBroker
from faststream.broker.utils import default_filter
from faststream.confluent.subscriber.factory import create_publisher, create_subscriber
>>>>>>> 81238d68
from faststream.exceptions import SetupError
from faststream.middlewares import AckPolicy

if TYPE_CHECKING:
    from confluent_kafka import Message
    from fast_depends.dependencies import Dependant

    from faststream._internal.types import (
        BrokerMiddleware,
        CustomCallable,
        PublisherMiddleware,
        SubscriberMiddleware,
    )
    from faststream.confluent.message import KafkaMessage
    from faststream.confluent.publisher.specified import (
        SpecificationBatchPublisher,
        SpecificationDefaultPublisher,
    )
    from faststream.confluent.schemas import TopicPartition
    from faststream.confluent.subscriber.specified import (
        SpecificationBatchSubscriber,
        SpecificationConcurrentDefaultSubscriber,
        SpecificationDefaultSubscriber,
    )


class KafkaRegistrator(
    ABCBroker[
        Union[
            "Message",
            tuple["Message", ...],
        ]
    ],
):
    """Includable to KafkaBroker router."""

    _subscribers: list[  # type: ignore[assignment]
        Union[
            "SpecificationBatchSubscriber",
            "SpecificationDefaultSubscriber",
            "SpecificationConcurrentDefaultSubscriber",
        ],
    ]
    _publishers: list[  # type: ignore[assignment]
        Union[
            "SpecificationBatchPublisher",
            "SpecificationDefaultPublisher",
        ]
    ]

    @overload  # type: ignore[override]
    def subscriber(
        self,
        *topics: Annotated[
            str,
            Doc("Kafka topics to consume messages from."),
        ],
        partitions: Sequence["TopicPartition"] = (),
        polling_interval: float = 0.1,
        group_id: Annotated[
            Optional[str],
            Doc(
                """
            Name of the consumer group to join for dynamic
            partition assignment (if enabled), and to use for fetching and
            committing offsets. If `None`, auto-partition assignment (via
            group coordinator) and offset commits are disabled.
            """,
            ),
        ] = None,
        group_instance_id: Annotated[
            Optional[str],
            Doc(
                """
            A unique string that identifies the consumer instance.
            If set, the consumer is treated as a static member of the group
            and does not participate in consumer group management (e.g.
            partition assignment, rebalances). This can be used to assign
            partitions to specific consumers, rather than letting the group
            assign partitions based on consumer metadata.
            """,
            ),
        ] = None,
        fetch_max_wait_ms: Annotated[
            int,
            Doc(
                """
            The maximum amount of time in milliseconds
            the server will block before answering the fetch request if
            there isn't sufficient data to immediately satisfy the
            requirement given by `fetch_min_bytes`.
            """,
            ),
        ] = 500,
        fetch_max_bytes: Annotated[
            int,
            Doc(
                """
            The maximum amount of data the server should
            return for a fetch request. This is not an absolute maximum, if
            the first message in the first non-empty partition of the fetch
            is larger than this value, the message will still be returned
            to ensure that the consumer can make progress. NOTE: consumer
            performs fetches to multiple brokers in parallel so memory
            usage will depend on the number of brokers containing
            partitions for the topic.
            """,
            ),
        ] = 50 * 1024 * 1024,
        fetch_min_bytes: Annotated[
            int,
            Doc(
                """
            Minimum amount of data the server should
            return for a fetch request, otherwise wait up to
            `fetch_max_wait_ms` for more data to accumulate.
            """,
            ),
        ] = 1,
        max_partition_fetch_bytes: Annotated[
            int,
            Doc(
                """
            The maximum amount of data
            per-partition the server will return. The maximum total memory
            used for a request ``= #partitions * max_partition_fetch_bytes``.
            This size must be at least as large as the maximum message size
            the server allows or else it is possible for the producer to
            send messages larger than the consumer can fetch. If that
            happens, the consumer can get stuck trying to fetch a large
            message on a certain partition.
            """,
            ),
        ] = 1 * 1024 * 1024,
        auto_offset_reset: Annotated[
            Literal["latest", "earliest", "none"],
            Doc(
                """
            A policy for resetting offsets on `OffsetOutOfRangeError` errors:

            * `earliest` will move to the oldest available message
            * `latest` will move to the most recent
            * `none` will raise an exception so you can handle this case
            """,
            ),
        ] = "latest",
        auto_commit: Annotated[
            bool,
            Doc(
                """
            If `True` the consumer's offset will be
            periodically committed in the background.
            """,
            ),
            deprecated(
                """
            This option is deprecated and will be removed in 0.7.0 release.
            Please, use `ack_policy=AckPolicy.ACK_FIRST` instead.
            """,
            ),
        ] = EMPTY,
        auto_commit_interval_ms: Annotated[
            int,
            Doc(
                """
            Milliseconds between automatic
            offset commits, if `auto_commit` is `True`.""",
            ),
        ] = 5 * 1000,
        check_crcs: Annotated[
            bool,
            Doc(
                """
            Automatically check the CRC32 of the records
            consumed. This ensures no on-the-wire or on-disk corruption to
            the messages occurred. This check adds some overhead, so it may
            be disabled in cases seeking extreme performance.
            """,
            ),
        ] = True,
        partition_assignment_strategy: Annotated[
            Sequence[str],
            Doc(
                """
            List of objects to use to
            distribute partition ownership amongst consumer instances when
            group management is used. This preference is implicit in the order
            of the strategies in the list. When assignment strategy changes:
            to support a change to the assignment strategy, new versions must
            enable support both for the old assignment strategy and the new
            one. The coordinator will choose the old assignment strategy until
            all members have been updated. Then it will choose the new
            strategy.
            """,
            ),
        ] = ("roundrobin",),
        max_poll_interval_ms: Annotated[
            int,
            Doc(
                """
            Maximum allowed time between calls to
            consume messages in batches. If this interval
            is exceeded the consumer is considered failed and the group will
            rebalance in order to reassign the partitions to another consumer
            group member. If API methods block waiting for messages, that time
            does not count against this timeout.
            """,
            ),
        ] = 5 * 60 * 1000,
        session_timeout_ms: Annotated[
            int,
            Doc(
                """
            Client group session and failure detection
            timeout. The consumer sends periodic heartbeats
            (`heartbeat.interval.ms`) to indicate its liveness to the broker.
            If no hearts are received by the broker for a group member within
            the session timeout, the broker will remove the consumer from the
            group and trigger a rebalance. The allowed range is configured with
            the **broker** configuration properties
            `group.min.session.timeout.ms` and `group.max.session.timeout.ms`.
            """,
            ),
        ] = 10 * 1000,
        heartbeat_interval_ms: Annotated[
            int,
            Doc(
                """
            The expected time in milliseconds
            between heartbeats to the consumer coordinator when using
            Kafka's group management feature. Heartbeats are used to ensure
            that the consumer's session stays active and to facilitate
            rebalancing when new consumers join or leave the group. The
            value must be set lower than `session_timeout_ms`, but typically
            should be set no higher than 1/3 of that value. It can be
            adjusted even lower to control the expected time for normal
            rebalances.
            """,
            ),
        ] = 3 * 1000,
        isolation_level: Annotated[
            Literal["read_uncommitted", "read_committed"],
            Doc(
                """
            Controls how to read messages written
            transactionally.

            * `read_committed`, batch consumer will only return
            transactional messages which have been committed.

            * `read_uncommitted` (the default), batch consumer will
            return all messages, even transactional messages which have been
            aborted.

            Non-transactional messages will be returned unconditionally in
            either mode.

            Messages will always be returned in offset order. Hence, in
            `read_committed` mode, batch consumer will only return
            messages up to the last stable offset (LSO), which is the one less
            than the offset of the first open transaction. In particular any
            messages appearing after messages belonging to ongoing transactions
            will be withheld until the relevant transaction has been completed.
            As a result, `read_committed` consumers will not be able to read up
            to the high watermark when there are in flight transactions.
            Further, when in `read_committed` the seek_to_end method will
            return the LSO. See method docs below.
            """,
            ),
        ] = "read_uncommitted",
        batch: Annotated[
            Literal[True],
            Doc("Whether to consume messages in batches or not."),
        ],
        max_records: Annotated[
            Optional[int],
            Doc("Number of messages to consume as one batch."),
        ] = None,
        # broker args
        dependencies: Annotated[
            Iterable["Dependant"],
            Doc("Dependencies list (`[Dependant(),]`) to apply to the subscriber."),
        ] = (),
        parser: Annotated[
            Optional["CustomCallable"],
            Doc("Parser to map original **Message** object to FastStream one."),
        ] = None,
        decoder: Annotated[
            Optional["CustomCallable"],
            Doc("Function to decode FastStream msg bytes body to python objects."),
        ] = None,
        middlewares: Annotated[
            Sequence["SubscriberMiddleware[KafkaMessage]"],
            deprecated(
                "This option was deprecated in 0.6.0. Use router-level middlewares instead."
                "Scheduled to remove in 0.7.0"
            ),
            Doc("Subscriber middlewares to wrap incoming message processing."),
        ] = (),
        no_ack: Annotated[
            bool,
            Doc("Whether to disable **FastStream** auto acknowledgement logic or not."),
            deprecated(
                "This option was deprecated in 0.6.0 to prior to **ack_policy=AckPolicy.DO_NOTHING**. "
                "Scheduled to remove in 0.7.0"
            ),
        ] = EMPTY,
        ack_policy: AckPolicy = EMPTY,
        no_reply: Annotated[
            bool,
            Doc(
                "Whether to disable **FastStream** RPC and Reply To auto responses or not.",
            ),
        ] = False,
        # Specification args
        title: Annotated[
            Optional[str],
            Doc("Specification subscriber object title."),
        ] = None,
        description: Annotated[
            Optional[str],
            Doc(
                "Specification subscriber object description. "
                "Uses decorated docstring as default.",
            ),
        ] = None,
        include_in_schema: Annotated[
            bool,
            Doc("Whetever to include operation in Specification schema or not."),
        ] = True,
    ) -> "SpecificationBatchSubscriber": ...

    @overload
    def subscriber(
        self,
        *topics: Annotated[
            str,
            Doc("Kafka topics to consume messages from."),
        ],
        partitions: Sequence["TopicPartition"] = (),
        polling_interval: float = 0.1,
        group_id: Annotated[
            Optional[str],
            Doc(
                """
            Name of the consumer group to join for dynamic
            partition assignment (if enabled), and to use for fetching and
            committing offsets. If `None`, auto-partition assignment (via
            group coordinator) and offset commits are disabled.
            """,
            ),
        ] = None,
        group_instance_id: Annotated[
            Optional[str],
            Doc(
                """
            A unique string that identifies the consumer instance.
            If set, the consumer is treated as a static member of the group
            and does not participate in consumer group management (e.g.
            partition assignment, rebalances). This can be used to assign
            partitions to specific consumers, rather than letting the group
            assign partitions based on consumer metadata.
            """,
            ),
        ] = None,
        fetch_max_wait_ms: Annotated[
            int,
            Doc(
                """
            The maximum amount of time in milliseconds
            the server will block before answering the fetch request if
            there isn't sufficient data to immediately satisfy the
            requirement given by `fetch_min_bytes`.
            """,
            ),
        ] = 500,
        fetch_max_bytes: Annotated[
            int,
            Doc(
                """
            The maximum amount of data the server should
            return for a fetch request. This is not an absolute maximum, if
            the first message in the first non-empty partition of the fetch
            is larger than this value, the message will still be returned
            to ensure that the consumer can make progress. NOTE: consumer
            performs fetches to multiple brokers in parallel so memory
            usage will depend on the number of brokers containing
            partitions for the topic.
            """,
            ),
        ] = 50 * 1024 * 1024,
        fetch_min_bytes: Annotated[
            int,
            Doc(
                """
            Minimum amount of data the server should
            return for a fetch request, otherwise wait up to
            `fetch_max_wait_ms` for more data to accumulate.
            """,
            ),
        ] = 1,
        max_partition_fetch_bytes: Annotated[
            int,
            Doc(
                """
            The maximum amount of data
            per-partition the server will return. The maximum total memory
            used for a request ``= #partitions * max_partition_fetch_bytes``.
            This size must be at least as large as the maximum message size
            the server allows or else it is possible for the producer to
            send messages larger than the consumer can fetch. If that
            happens, the consumer can get stuck trying to fetch a large
            message on a certain partition.
            """,
            ),
        ] = 1 * 1024 * 1024,
        auto_offset_reset: Annotated[
            Literal["latest", "earliest", "none"],
            Doc(
                """
            A policy for resetting offsets on `OffsetOutOfRangeError` errors:

            * `earliest` will move to the oldest available message
            * `latest` will move to the most recent
            * `none` will raise an exception so you can handle this case
            """,
            ),
        ] = "latest",
        auto_commit: Annotated[
            bool,
            Doc(
                """
            If `True` the consumer's offset will be
            periodically committed in the background.
            """,
            ),
            deprecated(
                """
            This option is deprecated and will be removed in 0.7.0 release.
            Please, use `ack_policy=AckPolicy.ACK_FIRST` instead.
            """,
            ),
        ] = EMPTY,
        auto_commit_interval_ms: Annotated[
            int,
            Doc(
                """
            Milliseconds between automatic
            offset commits, if `auto_commit` is `True`.""",
            ),
        ] = 5 * 1000,
        check_crcs: Annotated[
            bool,
            Doc(
                """
            Automatically check the CRC32 of the records
            consumed. This ensures no on-the-wire or on-disk corruption to
            the messages occurred. This check adds some overhead, so it may
            be disabled in cases seeking extreme performance.
            """,
            ),
        ] = True,
        partition_assignment_strategy: Annotated[
            Sequence[str],
            Doc(
                """
            List of objects to use to
            distribute partition ownership amongst consumer instances when
            group management is used. This preference is implicit in the order
            of the strategies in the list. When assignment strategy changes:
            to support a change to the assignment strategy, new versions must
            enable support both for the old assignment strategy and the new
            one. The coordinator will choose the old assignment strategy until
            all members have been updated. Then it will choose the new
            strategy.
            """,
            ),
        ] = ("roundrobin",),
        max_poll_interval_ms: Annotated[
            int,
            Doc(
                """
            Maximum allowed time between calls to
            consume messages in batches. If this interval
            is exceeded the consumer is considered failed and the group will
            rebalance in order to reassign the partitions to another consumer
            group member. If API methods block waiting for messages, that time
            does not count against this timeout.
            """,
            ),
        ] = 5 * 60 * 1000,
        session_timeout_ms: Annotated[
            int,
            Doc(
                """
            Client group session and failure detection
            timeout. The consumer sends periodic heartbeats
            (`heartbeat.interval.ms`) to indicate its liveness to the broker.
            If no hearts are received by the broker for a group member within
            the session timeout, the broker will remove the consumer from the
            group and trigger a rebalance. The allowed range is configured with
            the **broker** configuration properties
            `group.min.session.timeout.ms` and `group.max.session.timeout.ms`.
            """,
            ),
        ] = 10 * 1000,
        heartbeat_interval_ms: Annotated[
            int,
            Doc(
                """
            The expected time in milliseconds
            between heartbeats to the consumer coordinator when using
            Kafka's group management feature. Heartbeats are used to ensure
            that the consumer's session stays active and to facilitate
            rebalancing when new consumers join or leave the group. The
            value must be set lower than `session_timeout_ms`, but typically
            should be set no higher than 1/3 of that value. It can be
            adjusted even lower to control the expected time for normal
            rebalances.
            """,
            ),
        ] = 3 * 1000,
        isolation_level: Annotated[
            Literal["read_uncommitted", "read_committed"],
            Doc(
                """
            Controls how to read messages written
            transactionally.

            * `read_committed`, batch consumer will only return
            transactional messages which have been committed.

            * `read_uncommitted` (the default), batch consumer will
            return all messages, even transactional messages which have been
            aborted.

            Non-transactional messages will be returned unconditionally in
            either mode.

            Messages will always be returned in offset order. Hence, in
            `read_committed` mode, batch consumer will only return
            messages up to the last stable offset (LSO), which is the one less
            than the offset of the first open transaction. In particular any
            messages appearing after messages belonging to ongoing transactions
            will be withheld until the relevant transaction has been completed.
            As a result, `read_committed` consumers will not be able to read up
            to the high watermark when there are in flight transactions.
            Further, when in `read_committed` the seek_to_end method will
            return the LSO. See method docs below.
            """,
            ),
        ] = "read_uncommitted",
        batch: Annotated[
            Literal[False],
            Doc("Whether to consume messages in batches or not."),
        ] = False,
        max_records: Annotated[
            Optional[int],
            Doc("Number of messages to consume as one batch."),
        ] = None,
        # broker args
        dependencies: Annotated[
            Iterable["Dependant"],
            Doc("Dependencies list (`[Dependant(),]`) to apply to the subscriber."),
        ] = (),
        parser: Annotated[
            Optional["CustomCallable"],
            Doc("Parser to map original **Message** object to FastStream one."),
        ] = None,
        decoder: Annotated[
            Optional["CustomCallable"],
            Doc("Function to decode FastStream msg bytes body to python objects."),
        ] = None,
        middlewares: Annotated[
            Sequence["SubscriberMiddleware[KafkaMessage]"],
            deprecated(
                "This option was deprecated in 0.6.0. Use router-level middlewares instead."
                "Scheduled to remove in 0.7.0"
            ),
            Doc("Subscriber middlewares to wrap incoming message processing."),
        ] = (),
        no_ack: Annotated[
            bool,
            Doc("Whether to disable **FastStream** auto acknowledgement logic or not."),
            deprecated(
                "This option was deprecated in 0.6.0 to prior to **ack_policy=AckPolicy.DO_NOTHING**. "
                "Scheduled to remove in 0.7.0"
            ),
        ] = EMPTY,
        ack_policy: AckPolicy = EMPTY,
        no_reply: Annotated[
            bool,
            Doc(
                "Whether to disable **FastStream** RPC and Reply To auto responses or not.",
            ),
        ] = False,
        # Specification args
        title: Annotated[
            Optional[str],
            Doc("Specification subscriber object title."),
        ] = None,
        description: Annotated[
            Optional[str],
            Doc(
                "Specification subscriber object description. "
                "Uses decorated docstring as default.",
            ),
        ] = None,
        include_in_schema: Annotated[
            bool,
            Doc("Whetever to include operation in Specification schema or not."),
        ] = True,
    ) -> Union[
        "SpecificationDefaultSubscriber",
        "SpecificationConcurrentDefaultSubscriber",
    ]: ...

    @overload
    def subscriber(
        self,
        *topics: Annotated[
            str,
            Doc("Kafka topics to consume messages from."),
        ],
        partitions: Sequence["TopicPartition"] = (),
        polling_interval: float = 0.1,
        group_id: Annotated[
            Optional[str],
            Doc(
                """
            Name of the consumer group to join for dynamic
            partition assignment (if enabled), and to use for fetching and
            committing offsets. If `None`, auto-partition assignment (via
            group coordinator) and offset commits are disabled.
            """,
            ),
        ] = None,
        group_instance_id: Annotated[
            Optional[str],
            Doc(
                """
            A unique string that identifies the consumer instance.
            If set, the consumer is treated as a static member of the group
            and does not participate in consumer group management (e.g.
            partition assignment, rebalances). This can be used to assign
            partitions to specific consumers, rather than letting the group
            assign partitions based on consumer metadata.
            """,
            ),
        ] = None,
        fetch_max_wait_ms: Annotated[
            int,
            Doc(
                """
            The maximum amount of time in milliseconds
            the server will block before answering the fetch request if
            there isn't sufficient data to immediately satisfy the
            requirement given by `fetch_min_bytes`.
            """,
            ),
        ] = 500,
        fetch_max_bytes: Annotated[
            int,
            Doc(
                """
            The maximum amount of data the server should
            return for a fetch request. This is not an absolute maximum, if
            the first message in the first non-empty partition of the fetch
            is larger than this value, the message will still be returned
            to ensure that the consumer can make progress. NOTE: consumer
            performs fetches to multiple brokers in parallel so memory
            usage will depend on the number of brokers containing
            partitions for the topic.
            """,
            ),
        ] = 50 * 1024 * 1024,
        fetch_min_bytes: Annotated[
            int,
            Doc(
                """
            Minimum amount of data the server should
            return for a fetch request, otherwise wait up to
            `fetch_max_wait_ms` for more data to accumulate.
            """,
            ),
        ] = 1,
        max_partition_fetch_bytes: Annotated[
            int,
            Doc(
                """
            The maximum amount of data
            per-partition the server will return. The maximum total memory
            used for a request ``= #partitions * max_partition_fetch_bytes``.
            This size must be at least as large as the maximum message size
            the server allows or else it is possible for the producer to
            send messages larger than the consumer can fetch. If that
            happens, the consumer can get stuck trying to fetch a large
            message on a certain partition.
            """,
            ),
        ] = 1 * 1024 * 1024,
        auto_offset_reset: Annotated[
            Literal["latest", "earliest", "none"],
            Doc(
                """
            A policy for resetting offsets on `OffsetOutOfRangeError` errors:

            * `earliest` will move to the oldest available message
            * `latest` will move to the most recent
            * `none` will raise an exception so you can handle this case
            """,
            ),
        ] = "latest",
        auto_commit: Annotated[
            bool,
            Doc(
                """
            If `True` the consumer's offset will be
            periodically committed in the background.
            """,
            ),
            deprecated(
                """
            This option is deprecated and will be removed in 0.7.0 release.
            Please, use `ack_policy=AckPolicy.ACK_FIRST` instead.
            """,
            ),
        ] = EMPTY,
        auto_commit_interval_ms: Annotated[
            int,
            Doc(
                """
            Milliseconds between automatic
            offset commits, if `auto_commit` is `True`.""",
            ),
        ] = 5 * 1000,
        check_crcs: Annotated[
            bool,
            Doc(
                """
            Automatically check the CRC32 of the records
            consumed. This ensures no on-the-wire or on-disk corruption to
            the messages occurred. This check adds some overhead, so it may
            be disabled in cases seeking extreme performance.
            """,
            ),
        ] = True,
        partition_assignment_strategy: Annotated[
            Sequence[str],
            Doc(
                """
            List of objects to use to
            distribute partition ownership amongst consumer instances when
            group management is used. This preference is implicit in the order
            of the strategies in the list. When assignment strategy changes:
            to support a change to the assignment strategy, new versions must
            enable support both for the old assignment strategy and the new
            one. The coordinator will choose the old assignment strategy until
            all members have been updated. Then it will choose the new
            strategy.
            """,
            ),
        ] = ("roundrobin",),
        max_poll_interval_ms: Annotated[
            int,
            Doc(
                """
            Maximum allowed time between calls to
            consume messages in batches. If this interval
            is exceeded the consumer is considered failed and the group will
            rebalance in order to reassign the partitions to another consumer
            group member. If API methods block waiting for messages, that time
            does not count against this timeout.
            """,
            ),
        ] = 5 * 60 * 1000,
        session_timeout_ms: Annotated[
            int,
            Doc(
                """
            Client group session and failure detection
            timeout. The consumer sends periodic heartbeats
            (`heartbeat.interval.ms`) to indicate its liveness to the broker.
            If no hearts are received by the broker for a group member within
            the session timeout, the broker will remove the consumer from the
            group and trigger a rebalance. The allowed range is configured with
            the **broker** configuration properties
            `group.min.session.timeout.ms` and `group.max.session.timeout.ms`.
            """,
            ),
        ] = 10 * 1000,
        heartbeat_interval_ms: Annotated[
            int,
            Doc(
                """
            The expected time in milliseconds
            between heartbeats to the consumer coordinator when using
            Kafka's group management feature. Heartbeats are used to ensure
            that the consumer's session stays active and to facilitate
            rebalancing when new consumers join or leave the group. The
            value must be set lower than `session_timeout_ms`, but typically
            should be set no higher than 1/3 of that value. It can be
            adjusted even lower to control the expected time for normal
            rebalances.
            """,
            ),
        ] = 3 * 1000,
        isolation_level: Annotated[
            Literal["read_uncommitted", "read_committed"],
            Doc(
                """
            Controls how to read messages written
            transactionally.

            * `read_committed`, batch consumer will only return
            transactional messages which have been committed.

            * `read_uncommitted` (the default), batch consumer will
            return all messages, even transactional messages which have been
            aborted.

            Non-transactional messages will be returned unconditionally in
            either mode.

            Messages will always be returned in offset order. Hence, in
            `read_committed` mode, batch consumer will only return
            messages up to the last stable offset (LSO), which is the one less
            than the offset of the first open transaction. In particular any
            messages appearing after messages belonging to ongoing transactions
            will be withheld until the relevant transaction has been completed.
            As a result, `read_committed` consumers will not be able to read up
            to the high watermark when there are in flight transactions.
            Further, when in `read_committed` the seek_to_end method will
            return the LSO. See method docs below.
            """,
            ),
        ] = "read_uncommitted",
        batch: Annotated[
            bool,
            Doc("Whether to consume messages in batches or not."),
        ] = False,
        max_records: Annotated[
            Optional[int],
            Doc("Number of messages to consume as one batch."),
        ] = None,
        # broker args
        dependencies: Annotated[
            Iterable["Dependant"],
            Doc("Dependencies list (`[Dependant(),]`) to apply to the subscriber."),
        ] = (),
        parser: Annotated[
            Optional["CustomCallable"],
            Doc("Parser to map original **Message** object to FastStream one."),
        ] = None,
        decoder: Annotated[
            Optional["CustomCallable"],
            Doc("Function to decode FastStream msg bytes body to python objects."),
        ] = None,
        middlewares: Annotated[
            Sequence["SubscriberMiddleware[KafkaMessage]"],
            deprecated(
                "This option was deprecated in 0.6.0. Use router-level middlewares instead."
                "Scheduled to remove in 0.7.0"
            ),
            Doc("Subscriber middlewares to wrap incoming message processing."),
        ] = (),
        no_ack: Annotated[
            bool,
            Doc("Whether to disable **FastStream** auto acknowledgement logic or not."),
            deprecated(
                "This option was deprecated in 0.6.0 to prior to **ack_policy=AckPolicy.DO_NOTHING**. "
                "Scheduled to remove in 0.7.0"
            ),
        ] = EMPTY,
        ack_policy: AckPolicy = EMPTY,
        no_reply: Annotated[
            bool,
            Doc(
                "Whether to disable **FastStream** RPC and Reply To auto responses or not.",
            ),
        ] = False,
        # Specification args
        title: Annotated[
            Optional[str],
            Doc("Specification subscriber object title."),
        ] = None,
        description: Annotated[
            Optional[str],
            Doc(
                "Specification subscriber object description. "
                "Uses decorated docstring as default.",
            ),
        ] = None,
        include_in_schema: Annotated[
            bool,
            Doc("Whetever to include operation in Specification schema or not."),
        ] = True,
        max_workers: Annotated[
            int,
            Doc("Number of workers to process messages concurrently."),
        ] = 1,
    ) -> Union[
        "SpecificationDefaultSubscriber",
        "SpecificationBatchSubscriber",
        "SpecificationConcurrentDefaultSubscriber",
    ]: ...

    @override
    def subscriber(
        self,
        *topics: Annotated[
            str,
            Doc("Kafka topics to consume messages from."),
        ],
        partitions: Sequence["TopicPartition"] = (),
        polling_interval: float = 0.1,
        group_id: Annotated[
            Optional[str],
            Doc(
                """
            Name of the consumer group to join for dynamic
            partition assignment (if enabled), and to use for fetching and
            committing offsets. If `None`, auto-partition assignment (via
            group coordinator) and offset commits are disabled.
            """,
            ),
        ] = None,
        group_instance_id: Annotated[
            Optional[str],
            Doc(
                """
            A unique string that identifies the consumer instance.
            If set, the consumer is treated as a static member of the group
            and does not participate in consumer group management (e.g.
            partition assignment, rebalances). This can be used to assign
            partitions to specific consumers, rather than letting the group
            assign partitions based on consumer metadata.
            """,
            ),
        ] = None,
        fetch_max_wait_ms: Annotated[
            int,
            Doc(
                """
            The maximum amount of time in milliseconds
            the server will block before answering the fetch request if
            there isn't sufficient data to immediately satisfy the
            requirement given by `fetch_min_bytes`.
            """,
            ),
        ] = 500,
        fetch_max_bytes: Annotated[
            int,
            Doc(
                """
            The maximum amount of data the server should
            return for a fetch request. This is not an absolute maximum, if
            the first message in the first non-empty partition of the fetch
            is larger than this value, the message will still be returned
            to ensure that the consumer can make progress. NOTE: consumer
            performs fetches to multiple brokers in parallel so memory
            usage will depend on the number of brokers containing
            partitions for the topic.
            """,
            ),
        ] = 50 * 1024 * 1024,
        fetch_min_bytes: Annotated[
            int,
            Doc(
                """
            Minimum amount of data the server should
            return for a fetch request, otherwise wait up to
            `fetch_max_wait_ms` for more data to accumulate.
            """,
            ),
        ] = 1,
        max_partition_fetch_bytes: Annotated[
            int,
            Doc(
                """
            The maximum amount of data
            per-partition the server will return. The maximum total memory
            used for a request ``= #partitions * max_partition_fetch_bytes``.
            This size must be at least as large as the maximum message size
            the server allows or else it is possible for the producer to
            send messages larger than the consumer can fetch. If that
            happens, the consumer can get stuck trying to fetch a large
            message on a certain partition.
            """,
            ),
        ] = 1 * 1024 * 1024,
        auto_offset_reset: Annotated[
            Literal["latest", "earliest", "none"],
            Doc(
                """
            A policy for resetting offsets on `OffsetOutOfRangeError` errors:

            * `earliest` will move to the oldest available message
            * `latest` will move to the most recent
            * `none` will raise an exception so you can handle this case
            """,
            ),
        ] = "latest",
        auto_commit: Annotated[
            bool,
            Doc(
                """
            If `True` the consumer's offset will be
            periodically committed in the background.
            """,
            ),
            deprecated(
                """
            This option is deprecated and will be removed in 0.7.0 release.
            Please, use `ack_policy=AckPolicy.ACK_FIRST` instead.
            """,
            ),
        ] = EMPTY,
        auto_commit_interval_ms: Annotated[
            int,
            Doc(
                """
            Milliseconds between automatic
            offset commits, if `auto_commit` is `True`.""",
            ),
        ] = 5 * 1000,
        check_crcs: Annotated[
            bool,
            Doc(
                """
            Automatically check the CRC32 of the records
            consumed. This ensures no on-the-wire or on-disk corruption to
            the messages occurred. This check adds some overhead, so it may
            be disabled in cases seeking extreme performance.
            """,
            ),
        ] = True,
        partition_assignment_strategy: Annotated[
            Sequence[str],
            Doc(
                """
            List of objects to use to
            distribute partition ownership amongst consumer instances when
            group management is used. This preference is implicit in the order
            of the strategies in the list. When assignment strategy changes:
            to support a change to the assignment strategy, new versions must
            enable support both for the old assignment strategy and the new
            one. The coordinator will choose the old assignment strategy until
            all members have been updated. Then it will choose the new
            strategy.
            """,
            ),
        ] = ("roundrobin",),
        max_poll_interval_ms: Annotated[
            int,
            Doc(
                """
            Maximum allowed time between calls to
            consume messages in batches. If this interval
            is exceeded the consumer is considered failed and the group will
            rebalance in order to reassign the partitions to another consumer
            group member. If API methods block waiting for messages, that time
            does not count against this timeout.
            """,
            ),
        ] = 5 * 60 * 1000,
        session_timeout_ms: Annotated[
            int,
            Doc(
                """
            Client group session and failure detection
            timeout. The consumer sends periodic heartbeats
            (`heartbeat.interval.ms`) to indicate its liveness to the broker.
            If no hearts are received by the broker for a group member within
            the session timeout, the broker will remove the consumer from the
            group and trigger a rebalance. The allowed range is configured with
            the **broker** configuration properties
            `group.min.session.timeout.ms` and `group.max.session.timeout.ms`.
            """,
            ),
        ] = 10 * 1000,
        heartbeat_interval_ms: Annotated[
            int,
            Doc(
                """
            The expected time in milliseconds
            between heartbeats to the consumer coordinator when using
            Kafka's group management feature. Heartbeats are used to ensure
            that the consumer's session stays active and to facilitate
            rebalancing when new consumers join or leave the group. The
            value must be set lower than `session_timeout_ms`, but typically
            should be set no higher than 1/3 of that value. It can be
            adjusted even lower to control the expected time for normal
            rebalances.
            """,
            ),
        ] = 3 * 1000,
        isolation_level: Annotated[
            Literal["read_uncommitted", "read_committed"],
            Doc(
                """
            Controls how to read messages written
            transactionally.

            * `read_committed`, batch consumer will only return
            transactional messages which have been committed.

            * `read_uncommitted` (the default), batch consumer will
            return all messages, even transactional messages which have been
            aborted.

            Non-transactional messages will be returned unconditionally in
            either mode.

            Messages will always be returned in offset order. Hence, in
            `read_committed` mode, batch consumer will only return
            messages up to the last stable offset (LSO), which is the one less
            than the offset of the first open transaction. In particular any
            messages appearing after messages belonging to ongoing transactions
            will be withheld until the relevant transaction has been completed.
            As a result, `read_committed` consumers will not be able to read up
            to the high watermark when there are in flight transactions.
            Further, when in `read_committed` the seek_to_end method will
            return the LSO. See method docs below.
            """,
            ),
        ] = "read_uncommitted",
        batch: Annotated[
            bool,
            Doc("Whether to consume messages in batches or not."),
        ] = False,
        max_records: Annotated[
            Optional[int],
            Doc("Number of messages to consume as one batch."),
        ] = None,
        # broker args
        dependencies: Annotated[
            Iterable["Dependant"],
            Doc("Dependencies list (`[Dependant(),]`) to apply to the subscriber."),
        ] = (),
        parser: Annotated[
            Optional["CustomCallable"],
            Doc("Parser to map original **Message** object to FastStream one."),
        ] = None,
        decoder: Annotated[
            Optional["CustomCallable"],
            Doc("Function to decode FastStream msg bytes body to python objects."),
        ] = None,
        middlewares: Annotated[
            Sequence["SubscriberMiddleware[KafkaMessage]"],
            deprecated(
                "This option was deprecated in 0.6.0. Use router-level middlewares instead."
                "Scheduled to remove in 0.7.0"
            ),
            Doc("Subscriber middlewares to wrap incoming message processing."),
        ] = (),
        no_ack: Annotated[
            bool,
            Doc("Whether to disable **FastStream** auto acknowledgement logic or not."),
            deprecated(
                "This option was deprecated in 0.6.0 to prior to **ack_policy=AckPolicy.DO_NOTHING**. "
                "Scheduled to remove in 0.7.0"
            ),
        ] = EMPTY,
        ack_policy: AckPolicy = EMPTY,
        no_reply: Annotated[
            bool,
            Doc(
                "Whether to disable **FastStream** RPC and Reply To auto responses or not.",
            ),
        ] = False,
        # Specification args
        title: Annotated[
            Optional[str],
            Doc("Specification subscriber object title."),
        ] = None,
        description: Annotated[
            Optional[str],
            Doc(
                "Specification subscriber object description. "
                "Uses decorated docstring as default.",
            ),
        ] = None,
        include_in_schema: Annotated[
            bool,
            Doc("Whetever to include operation in Specification schema or not."),
        ] = True,
        max_workers: Annotated[
            int,
            Doc("Number of workers to process messages concurrently."),
        ] = 1,
    ) -> Union[
        "SpecificationDefaultSubscriber",
        "SpecificationBatchSubscriber",
        "SpecificationConcurrentDefaultSubscriber",
    ]:
        subscriber = create_subscriber(
            *topics,
            max_workers=max_workers,
            polling_interval=polling_interval,
            partitions=partitions,
            batch=batch,
            max_records=max_records,
            group_id=group_id,
            connection_data={
                "group_instance_id": group_instance_id,
                "fetch_max_wait_ms": fetch_max_wait_ms,
                "fetch_max_bytes": fetch_max_bytes,
                "fetch_min_bytes": fetch_min_bytes,
                "max_partition_fetch_bytes": max_partition_fetch_bytes,
                "auto_offset_reset": auto_offset_reset,
                "auto_commit_interval_ms": auto_commit_interval_ms,
                "check_crcs": check_crcs,
                "partition_assignment_strategy": partition_assignment_strategy,
                "max_poll_interval_ms": max_poll_interval_ms,
                "session_timeout_ms": session_timeout_ms,
                "heartbeat_interval_ms": heartbeat_interval_ms,
                "isolation_level": isolation_level,
            },
            auto_commit=auto_commit,
            # subscriber args
            ack_policy=ack_policy,
            no_ack=no_ack,
            no_reply=no_reply,
            broker_middlewares=self.middlewares,
            broker_dependencies=self._dependencies,
            # Specification
            title_=title,
            description_=description,
            include_in_schema=self._solve_include_in_schema(include_in_schema),
        )

        if batch:
            subscriber = cast("SpecificationBatchSubscriber", subscriber)
        elif max_workers > 1:
            subscriber = cast("SpecificationConcurrentDefaultSubscriber", subscriber)
        else:
            subscriber = cast("SpecificationDefaultSubscriber", subscriber)

        subscriber = super().subscriber(subscriber)  # type: ignore[assignment]

        return subscriber.add_call(
            parser_=parser or self._parser,
            decoder_=decoder or self._decoder,
            dependencies_=dependencies,
            middlewares_=middlewares,
        )

    @overload  # type: ignore[override]
    def publisher(
        self,
        topic: Annotated[
            str,
            Doc("Topic where the message will be published."),
        ],
        *,
        key: Annotated[
            Union[bytes, Any, None],
            Doc(
                """
            A key to associate with the message. Can be used to
            determine which partition to send the message to. If partition
            is `None` (and producer's partitioner config is left as default),
            then messages with the same key will be delivered to the same
            partition (but if key is `None`, partition is chosen randomly).
            Must be type `bytes`, or be serializable to bytes via configured
            `key_serializer`.
            """,
            ),
        ] = None,
        partition: Annotated[
            Optional[int],
            Doc(
                """
            Specify a partition. If not set, the partition will be
            selected using the configured `partitioner`.
            """,
            ),
        ] = None,
        headers: Annotated[
            Optional[dict[str, str]],
            Doc(
                "Message headers to store metainformation. "
                "**content-type** and **correlation_id** will be set automatically by framework anyway. "
                "Can be overridden by `publish.headers` if specified.",
            ),
        ] = None,
        reply_to: Annotated[
            str,
            Doc("Topic name to send response."),
        ] = "",
        batch: Annotated[
            Literal[False],
            Doc("Whether to send messages in batches or not."),
        ] = False,
        # basic args
        middlewares: Annotated[
            Sequence["PublisherMiddleware"],
            deprecated(
                "This option was deprecated in 0.6.0. Use router-level middlewares instead."
                "Scheduled to remove in 0.7.0"
            ),
            Doc("Publisher middlewares to wrap outgoing messages."),
        ] = (),
        # Specification args
        title: Annotated[
            Optional[str],
            Doc("Specification publisher object title."),
        ] = None,
        description: Annotated[
            Optional[str],
            Doc("Specification publisher object description."),
        ] = None,
        schema: Annotated[
            Optional[Any],
            Doc(
                "Specification publishing message type. "
                "Should be any python-native object annotation or `pydantic.BaseModel`.",
            ),
        ] = None,
        include_in_schema: Annotated[
            bool,
            Doc("Whetever to include operation in Specification schema or not."),
        ] = True,
<<<<<<< HEAD
    ) -> "SpecificationDefaultPublisher": ...
=======
        autoflush: Annotated[
            bool,
            Doc("Whether to flush the producer or not on every publish call."),
        ] = False,
    ) -> "AsyncAPIDefaultPublisher": ...
>>>>>>> 81238d68

    @overload
    def publisher(
        self,
        topic: Annotated[
            str,
            Doc("Topic where the message will be published."),
        ],
        *,
        key: Annotated[
            Union[bytes, Any, None],
            Doc(
                """
            A key to associate with the message. Can be used to
            determine which partition to send the message to. If partition
            is `None` (and producer's partitioner config is left as default),
            then messages with the same key will be delivered to the same
            partition (but if key is `None`, partition is chosen randomly).
            Must be type `bytes`, or be serializable to bytes via configured
            `key_serializer`.
            """,
            ),
        ] = None,
        partition: Annotated[
            Optional[int],
            Doc(
                """
            Specify a partition. If not set, the partition will be
            selected using the configured `partitioner`.
            """,
            ),
        ] = None,
        headers: Annotated[
            Optional[dict[str, str]],
            Doc(
                "Message headers to store metainformation. "
                "**content-type** and **correlation_id** will be set automatically by framework anyway. "
                "Can be overridden by `publish.headers` if specified.",
            ),
        ] = None,
        reply_to: Annotated[
            str,
            Doc("Topic name to send response."),
        ] = "",
        batch: Annotated[
            Literal[True],
            Doc("Whether to send messages in batches or not."),
        ],
        # basic args
        middlewares: Annotated[
            Sequence["PublisherMiddleware"],
            deprecated(
                "This option was deprecated in 0.6.0. Use router-level middlewares instead."
                "Scheduled to remove in 0.7.0"
            ),
            Doc("Publisher middlewares to wrap outgoing messages."),
        ] = (),
        # Specification args
        title: Annotated[
            Optional[str],
            Doc("Specification publisher object title."),
        ] = None,
        description: Annotated[
            Optional[str],
            Doc("Specification publisher object description."),
        ] = None,
        schema: Annotated[
            Optional[Any],
            Doc(
                "Specification publishing message type. "
                "Should be any python-native object annotation or `pydantic.BaseModel`.",
            ),
        ] = None,
        include_in_schema: Annotated[
            bool,
            Doc("Whetever to include operation in Specification schema or not."),
        ] = True,
<<<<<<< HEAD
    ) -> "SpecificationBatchPublisher": ...
=======
        autoflush: Annotated[
            bool,
            Doc("Whether to flush the producer or not on every publish call."),
        ] = False,
    ) -> "AsyncAPIBatchPublisher": ...
>>>>>>> 81238d68

    @overload
    def publisher(
        self,
        topic: Annotated[
            str,
            Doc("Topic where the message will be published."),
        ],
        *,
        key: Annotated[
            Union[bytes, Any, None],
            Doc(
                """
            A key to associate with the message. Can be used to
            determine which partition to send the message to. If partition
            is `None` (and producer's partitioner config is left as default),
            then messages with the same key will be delivered to the same
            partition (but if key is `None`, partition is chosen randomly).
            Must be type `bytes`, or be serializable to bytes via configured
            `key_serializer`.
            """,
            ),
        ] = None,
        partition: Annotated[
            Optional[int],
            Doc(
                """
            Specify a partition. If not set, the partition will be
            selected using the configured `partitioner`.
            """,
            ),
        ] = None,
        headers: Annotated[
            Optional[dict[str, str]],
            Doc(
                "Message headers to store metainformation. "
                "**content-type** and **correlation_id** will be set automatically by framework anyway. "
                "Can be overridden by `publish.headers` if specified.",
            ),
        ] = None,
        reply_to: Annotated[
            str,
            Doc("Topic name to send response."),
        ] = "",
        batch: Annotated[
            bool,
            Doc("Whether to send messages in batches or not."),
        ] = False,
        # basic args
        middlewares: Annotated[
            Sequence["PublisherMiddleware"],
            deprecated(
                "This option was deprecated in 0.6.0. Use router-level middlewares instead."
                "Scheduled to remove in 0.7.0"
            ),
            Doc("Publisher middlewares to wrap outgoing messages."),
        ] = (),
        # Specification args
        title: Annotated[
            Optional[str],
            Doc("Specification publisher object title."),
        ] = None,
        description: Annotated[
            Optional[str],
            Doc("Specification publisher object description."),
        ] = None,
        schema: Annotated[
            Optional[Any],
            Doc(
                "Specification publishing message type. "
                "Should be any python-native object annotation or `pydantic.BaseModel`.",
            ),
        ] = None,
        include_in_schema: Annotated[
            bool,
            Doc("Whetever to include operation in Specification schema or not."),
        ] = True,
        autoflush: Annotated[
            bool,
            Doc("Whether to flush the producer or not on every publish call."),
        ] = False,
    ) -> Union[
        "SpecificationBatchPublisher",
        "SpecificationDefaultPublisher",
    ]: ...

    @override
    def publisher(
        self,
        topic: Annotated[
            str,
            Doc("Topic where the message will be published."),
        ],
        *,
        key: Annotated[
            Union[bytes, Any, None],
            Doc(
                """
            A key to associate with the message. Can be used to
            determine which partition to send the message to. If partition
            is `None` (and producer's partitioner config is left as default),
            then messages with the same key will be delivered to the same
            partition (but if key is `None`, partition is chosen randomly).
            Must be type `bytes`, or be serializable to bytes via configured
            `key_serializer`.
            """,
            ),
        ] = None,
        partition: Annotated[
            Optional[int],
            Doc(
                """
            Specify a partition. If not set, the partition will be
            selected using the configured `partitioner`.
            """,
            ),
        ] = None,
        headers: Annotated[
            Optional[dict[str, str]],
            Doc(
                "Message headers to store metainformation. "
                "**content-type** and **correlation_id** will be set automatically by framework anyway. "
                "Can be overridden by `publish.headers` if specified.",
            ),
        ] = None,
        reply_to: Annotated[
            str,
            Doc("Topic name to send response."),
        ] = "",
        batch: Annotated[
            bool,
            Doc("Whether to send messages in batches or not."),
        ] = False,
        # basic args
        middlewares: Annotated[
            Sequence["PublisherMiddleware"],
            deprecated(
                "This option was deprecated in 0.6.0. Use router-level middlewares instead."
                "Scheduled to remove in 0.7.0"
            ),
            Doc("Publisher middlewares to wrap outgoing messages."),
        ] = (),
        # Specification args
        title: Annotated[
            Optional[str],
            Doc("Specification publisher object title."),
        ] = None,
        description: Annotated[
            Optional[str],
            Doc("Specification publisher object description."),
        ] = None,
        schema: Annotated[
            Optional[Any],
            Doc(
                "Specification publishing message type. "
                "Should be any python-native object annotation or `pydantic.BaseModel`.",
            ),
        ] = None,
        include_in_schema: Annotated[
            bool,
            Doc("Whetever to include operation in Specification schema or not."),
        ] = True,
        autoflush: Annotated[
            bool,
            Doc("Whether to flush the producer or not on every publish call."),
        ] = False,
    ) -> Union[
        "SpecificationBatchPublisher",
        "SpecificationDefaultPublisher",
    ]:
        """Creates long-living and Specification-documented publisher object.

        You can use it as a handler decorator (handler should be decorated by `@broker.subscriber(...)` too) - `@broker.publisher(...)`.
        In such case publisher will publish your handler return value.

        Or you can create a publisher object to call it lately - `broker.publisher(...).publish(...)`.
        """
        publisher = create_publisher(
            # batch flag
            batch=batch,
            # default args
            key=key,
            # both args
            topic=topic,
            partition=partition,
            headers=headers,
            reply_to=reply_to,
            # publisher-specific
            broker_middlewares=self.middlewares,
            middlewares=middlewares,
            # Specification
            title_=title,
            description_=description,
            schema_=schema,
            include_in_schema=self._solve_include_in_schema(include_in_schema),
            autoflush=autoflush,
        )

        if batch:
            publisher = cast("SpecificationBatchPublisher", publisher)
        else:
            publisher = cast("SpecificationDefaultPublisher", publisher)

        return super().publisher(publisher)  # type: ignore[return-value,arg-type]

    @override
    def include_router(
        self,
        router: "KafkaRegistrator",  # type: ignore[override]
        *,
        prefix: str = "",
        dependencies: Iterable["Dependant"] = (),
        middlewares: Iterable[
            "BrokerMiddleware[Union[Message, tuple[Message, ...]]]"
        ] = (),
        include_in_schema: Optional[bool] = None,
    ) -> None:
        if not isinstance(router, KafkaRegistrator):
            msg = (
                f"Router must be an instance of KafkaRegistrator, "
                f"got {type(router).__name__} instead"
            )
            raise SetupError(msg)

        super().include_router(
            router,
            prefix=prefix,
            dependencies=dependencies,
            middlewares=middlewares,
            include_in_schema=include_in_schema,
        )<|MERGE_RESOLUTION|>--- conflicted
+++ resolved
@@ -12,16 +12,10 @@
 
 from typing_extensions import Doc, deprecated, override
 
-<<<<<<< HEAD
 from faststream._internal.broker.abc_broker import ABCBroker
 from faststream._internal.constants import EMPTY
 from faststream.confluent.publisher.factory import create_publisher
 from faststream.confluent.subscriber.factory import create_subscriber
-=======
-from faststream.broker.core.abc import ABCBroker
-from faststream.broker.utils import default_filter
-from faststream.confluent.subscriber.factory import create_publisher, create_subscriber
->>>>>>> 81238d68
 from faststream.exceptions import SetupError
 from faststream.middlewares import AckPolicy
 
@@ -1346,15 +1340,11 @@
             bool,
             Doc("Whetever to include operation in Specification schema or not."),
         ] = True,
-<<<<<<< HEAD
-    ) -> "SpecificationDefaultPublisher": ...
-=======
         autoflush: Annotated[
             bool,
             Doc("Whether to flush the producer or not on every publish call."),
         ] = False,
-    ) -> "AsyncAPIDefaultPublisher": ...
->>>>>>> 81238d68
+    ) -> "SpecificationDefaultPublisher": ...
 
     @overload
     def publisher(
@@ -1432,15 +1422,11 @@
             bool,
             Doc("Whetever to include operation in Specification schema or not."),
         ] = True,
-<<<<<<< HEAD
-    ) -> "SpecificationBatchPublisher": ...
-=======
         autoflush: Annotated[
             bool,
             Doc("Whether to flush the producer or not on every publish call."),
         ] = False,
-    ) -> "AsyncAPIBatchPublisher": ...
->>>>>>> 81238d68
+    ) -> "SpecificationBatchPublisher": ...
 
     @overload
     def publisher(
