import logging
from collections.abc import Iterable, Sequence
from typing import (
    TYPE_CHECKING,
    Annotated,
    Any,
    Callable,
    Optional,
    Union,
    cast,
)
from urllib.parse import urlparse

import anyio
from aio_pika import IncomingMessage, RobustConnection, connect_robust
from typing_extensions import Doc, deprecated, override

from faststream.__about__ import SERVICE_NAME
from faststream._internal.broker.broker import ABCBroker, BrokerUsecase
from faststream._internal.constants import EMPTY
from faststream._internal.publisher.proto import PublisherProto
from faststream.message import gen_cor_id
from faststream.rabbit.helpers.declarer import RabbitDeclarer
from faststream.rabbit.publisher.producer import AioPikaFastProducer
from faststream.rabbit.response import RabbitPublishCommand
from faststream.rabbit.schemas import (
    RABBIT_REPLY,
    RabbitExchange,
    RabbitQueue,
)
from faststream.rabbit.security import parse_security
from faststream.rabbit.utils import build_url
from faststream.response.publish_type import PublishType

from .logging import make_rabbit_logger_state
from .registrator import RabbitRegistrator

if TYPE_CHECKING:
    from ssl import SSLContext
    from types import TracebackType

    import aiormq
    from aio_pika import (
        RobustChannel,
        RobustExchange,
        RobustQueue,
    )
    from aio_pika.abc import DateType, HeadersType, SSLOptions, TimeoutType
<<<<<<< HEAD
    from fast_depends.dependencies import Dependant
    from fast_depends.library.serializer import SerializerProto
    from pamqp.common import FieldTable
=======
    from fast_depends.dependencies import Depends
>>>>>>> 3857cc34
    from yarl import URL

    from faststream._internal.basic_types import AnyDict, Decorator, LoggerProto
    from faststream._internal.types import (
        BrokerMiddleware,
        CustomCallable,
    )
    from faststream.rabbit.message import RabbitMessage
    from faststream.rabbit.types import AioPikaSendableMessage
    from faststream.rabbit.utils import RabbitClientProperties
    from faststream.security import BaseSecurity
    from faststream.specification.schema.extra import Tag, TagDict


class RabbitBroker(
    RabbitRegistrator,
    BrokerUsecase[IncomingMessage, RobustConnection],
):
    """A class to represent a RabbitMQ broker."""

    url: str

    _producer: "AioPikaFastProducer"
    declarer: RabbitDeclarer

    _channel: Optional["RobustChannel"]

    def __init__(
        self,
        url: Annotated[
            Union[str, "URL", None],
            Doc("RabbitMQ destination location to connect."),
        ] = "amqp://guest:guest@localhost:5672/",  # pragma: allowlist secret
        *,
        # connection args
        host: Annotated[
            Optional[str],
            Doc("Destination host. This option overrides `url` option host."),
        ] = None,
        port: Annotated[
            Optional[int],
            Doc("Destination port. This option overrides `url` option port."),
        ] = None,
        virtualhost: Annotated[
            Optional[str],
            Doc("RabbitMQ virtual host to use in the current broker connection."),
        ] = None,
        ssl_options: Annotated[
            Optional["SSLOptions"],
            Doc("Extra ssl options to establish connection."),
        ] = None,
        client_properties: Annotated[
            Optional["RabbitClientProperties"],
            Doc("Add custom client capability."),
        ] = None,
        timeout: Annotated[
            "TimeoutType",
            Doc("Connection establishement timeout."),
        ] = None,
        fail_fast: Annotated[
            bool,
            Doc(
                "Broker startup raises `AMQPConnectionError` if RabbitMQ is unreachable.",
            ),
        ] = True,
        reconnect_interval: Annotated[
            "TimeoutType",
            Doc("Time to sleep between reconnection attempts."),
        ] = 5.0,
        # channel args
        channel_number: Annotated[
            Optional[int],
            Doc("Specify the channel number explicit."),
        ] = None,
        publisher_confirms: Annotated[
            bool,
            Doc(
                "if `True` the `publish` method will "
                "return `bool` type after publish is complete."
                "Otherwise it will returns `None`.",
            ),
        ] = True,
        on_return_raises: Annotated[
            bool,
            Doc(
                "raise an :class:`aio_pika.exceptions.DeliveryError`"
                "when mandatory message will be returned",
            ),
        ] = False,
        # broker args
        max_consumers: Annotated[
            Optional[int],
            Doc(
                "RabbitMQ channel `qos` option. "
                "It limits max messages processing in the same time count.",
            ),
        ] = None,
        app_id: Annotated[
            Optional[str],
            Doc("Application name to mark outgoing messages by."),
        ] = SERVICE_NAME,
        # broker base args
        graceful_timeout: Annotated[
            Optional[float],
            Doc(
                "Graceful shutdown timeout. Broker waits for all running subscribers completion before shut down.",
            ),
        ] = None,
        decoder: Annotated[
            Optional["CustomCallable"],
            Doc("Custom decoder object."),
        ] = None,
        parser: Annotated[
            Optional["CustomCallable"],
            Doc("Custom parser object."),
        ] = None,
        dependencies: Annotated[
            Iterable["Dependant"],
            Doc("Dependencies to apply to all broker subscribers."),
        ] = (),
        middlewares: Annotated[
            Sequence["BrokerMiddleware[IncomingMessage]"],
            Doc("Middlewares to apply to all broker publishers/subscribers."),
        ] = (),
        routers: Annotated[
            Sequence["ABCBroker[IncomingMessage]"],
            Doc("Routers to apply to broker."),
        ] = (),
        # AsyncAPI args
        security: Annotated[
            Optional["BaseSecurity"],
            Doc(
                "Security options to connect broker and generate AsyncAPI server security information.",
            ),
        ] = None,
        specification_url: Annotated[
            Optional[str],
            Doc("AsyncAPI hardcoded server addresses. Use `servers` if not specified."),
        ] = None,
        protocol: Annotated[
            Optional[str],
            Doc("AsyncAPI server protocol."),
        ] = None,
        protocol_version: Annotated[
            Optional[str],
            Doc("AsyncAPI server protocol version."),
        ] = "0.9.1",
        description: Annotated[
            Optional[str],
            Doc("AsyncAPI server description."),
        ] = None,
        tags: Annotated[
            Iterable[Union["Tag", "TagDict"]],
            Doc("AsyncAPI server tags."),
        ] = (),
        # logging args
        logger: Annotated[
            Optional["LoggerProto"],
            Doc("User specified logger to pass into Context and log service messages."),
        ] = EMPTY,
        log_level: Annotated[
            int,
            Doc("Service messages log level."),
        ] = logging.INFO,
        log_fmt: Annotated[
            Optional[str],
            deprecated("Use `logger` instead. Will be removed in the 0.7.0 release."),
            Doc("Default logger log format."),
        ] = None,
        # FastDepends args
        apply_types: Annotated[
            bool,
            Doc("Whether to use FastDepends or not."),
        ] = True,
        serializer: Optional["SerializerProto"] = EMPTY,
        _get_dependant: Annotated[
            Optional[Callable[..., Any]],
            Doc("Custom library dependant generator callback."),
        ] = None,
        _call_decorators: Annotated[
            Iterable["Decorator"],
            Doc("Any custom decorator to apply to wrapped functions."),
        ] = (),
    ) -> None:
        security_args = parse_security(security)

        amqp_url = build_url(
            url,
            host=host,
            port=port,
            virtualhost=virtualhost,
            ssl_options=ssl_options,
            client_properties=client_properties,
            login=security_args.get("login"),
            password=security_args.get("password"),
            ssl=security_args.get("ssl"),
        )

        if specification_url is None:
            specification_url = str(amqp_url)

        # respect ascynapi_url argument scheme
        built_asyncapi_url = urlparse(specification_url)
        self.virtual_host = built_asyncapi_url.path
        if protocol is None:
            protocol = built_asyncapi_url.scheme

        super().__init__(
            url=str(amqp_url),
            ssl_context=security_args.get("ssl_context"),
            timeout=timeout,
            fail_fast=fail_fast,
            reconnect_interval=reconnect_interval,
            # channel args
            channel_number=channel_number,
            publisher_confirms=publisher_confirms,
            on_return_raises=on_return_raises,
            # Basic args
            graceful_timeout=graceful_timeout,
            dependencies=dependencies,
            decoder=decoder,
            parser=parser,
            middlewares=middlewares,
            routers=routers,
            # AsyncAPI args
            description=description,
            specification_url=specification_url,
            protocol=protocol or built_asyncapi_url.scheme,
            protocol_version=protocol_version,
            security=security,
            tags=tags,
            # Logging args
            logger_state=make_rabbit_logger_state(
                logger=logger,
                log_level=log_level,
                log_fmt=log_fmt,
            ),
            # FastDepends args
            apply_types=apply_types,
            serializer=serializer,
            _get_dependant=_get_dependant,
            _call_decorators=_call_decorators,
        )

        self._max_consumers = max_consumers

        self.app_id = app_id

        self._channel = None

        declarer = self.declarer = RabbitDeclarer()
        self._state.patch_value(
            producer=AioPikaFastProducer(
                declarer=declarer,
                decoder=self._decoder,
                parser=self._parser,
            )
        )

    @property
    def _subscriber_setup_extra(self) -> "AnyDict":
        return {
            **super()._subscriber_setup_extra,
            "app_id": self.app_id,
            "virtual_host": self.virtual_host,
            "declarer": self.declarer,
        }

    def setup_publisher(
        self,
        publisher: PublisherProto[IncomingMessage],
        **kwargs: Any,
    ) -> None:
        return super().setup_publisher(
            publisher,
            **(
                {
                    "app_id": self.app_id,
                    "virtual_host": self.virtual_host,
                }
                | kwargs
            ),
        )

    @override
    async def connect(  # type: ignore[override]
        self,
        url: Annotated[
            Union[str, "URL", None],
            Doc("RabbitMQ destination location to connect."),
        ] = EMPTY,
        *,
        host: Annotated[
            Optional[str],
            Doc("Destination host. This option overrides `url` option host."),
        ] = None,
        port: Annotated[
            Optional[int],
            Doc("Destination port. This option overrides `url` option port."),
        ] = None,
        virtualhost: Annotated[
            Optional[str],
            Doc("RabbitMQ virtual host to use in the current broker connection."),
        ] = None,
        ssl_options: Annotated[
            Optional["SSLOptions"],
            Doc("Extra ssl options to establish connection."),
        ] = None,
        client_properties: Annotated[
            Optional["RabbitClientProperties"],
            Doc("Add custom client capability."),
        ] = None,
        security: Annotated[
            Optional["BaseSecurity"],
            Doc(
                "Security options to connect broker and generate AsyncAPI server security information.",
            ),
        ] = None,
        timeout: Annotated[
            "TimeoutType",
            Doc("Connection establishement timeout."),
        ] = None,
        fail_fast: Annotated[
            bool,
            Doc(
                "Broker startup raises `AMQPConnectionError` if RabbitMQ is unreachable.",
            ),
        ] = EMPTY,
        reconnect_interval: Annotated[
            "TimeoutType",
            Doc("Time to sleep between reconnection attempts."),
        ] = EMPTY,
        # channel args
        channel_number: Annotated[
            Optional[int],
            Doc("Specify the channel number explicit."),
        ] = EMPTY,
        publisher_confirms: Annotated[
            bool,
            Doc(
                "if `True` the `publish` method will "
                "return `bool` type after publish is complete."
                "Otherwise it will returns `None`.",
            ),
        ] = EMPTY,
        on_return_raises: Annotated[
            bool,
            Doc(
                "raise an :class:`aio_pika.exceptions.DeliveryError`"
                "when mandatory message will be returned",
            ),
        ] = EMPTY,
    ) -> "RobustConnection":
        """Connect broker object to RabbitMQ.

        To startup subscribers too you should use `broker.start()` after/instead this method.
        """
        kwargs: AnyDict = {}

        if channel_number is not EMPTY:
            kwargs["channel_number"] = channel_number

        if publisher_confirms is not EMPTY:
            kwargs["publisher_confirms"] = publisher_confirms

        if on_return_raises is not EMPTY:
            kwargs["on_return_raises"] = on_return_raises

        if timeout:
            kwargs["timeout"] = timeout

        if fail_fast is not EMPTY:
            kwargs["fail_fast"] = fail_fast

        if reconnect_interval is not EMPTY:
            kwargs["reconnect_interval"] = reconnect_interval

        url = None if url is EMPTY else url

        if any((
            url,
            host,
            port,
            virtualhost,
            ssl_options,
            client_properties,
            security,
        )):
            security_args = parse_security(security)

            kwargs["url"] = build_url(
                url,
                host=host,
                port=port,
                virtualhost=virtualhost,
                ssl_options=ssl_options,
                client_properties=client_properties,
                login=security_args.get("login"),
                password=security_args.get("password"),
                ssl=security_args.get("ssl"),
            )

            if ssl_context := security_args.get("ssl_context"):
                kwargs["ssl_context"] = ssl_context

        return await super().connect(**kwargs)

    @override
    async def _connect(  # type: ignore[override]
        self,
        url: str,
        *,
        fail_fast: bool,
        reconnect_interval: "TimeoutType",
        timeout: "TimeoutType",
        ssl_context: Optional["SSLContext"],
        # channel args
        channel_number: Optional[int],
        publisher_confirms: bool,
        on_return_raises: bool,
    ) -> "RobustConnection":
        connection = cast(
            "RobustConnection",
            await connect_robust(
                url,
                timeout=timeout,
                ssl_context=ssl_context,
                reconnect_interval=reconnect_interval,
                fail_fast=fail_fast,
            ),
        )

        if self._channel is None:  # pragma: no branch
            channel = self._channel = cast(
                "RobustChannel",
                await connection.channel(
                    channel_number=channel_number,
                    publisher_confirms=publisher_confirms,
                    on_return_raises=on_return_raises,
                ),
            )

            if self._max_consumers:
                await channel.set_qos(prefetch_count=int(self._max_consumers))

            self.declarer.connect(connection=connection, channel=channel)
            await self.declarer.declare_queue(RABBIT_REPLY)

            self._producer.connect()

        return connection

    async def close(
        self,
        exc_type: Optional[type[BaseException]] = None,
        exc_val: Optional[BaseException] = None,
        exc_tb: Optional["TracebackType"] = None,
    ) -> None:
        await super().close(exc_type, exc_val, exc_tb)

        if self._channel is not None:
            if not self._channel.is_closed:
                await self._channel.close()

            self._channel = None

        if self._connection is not None:
            await self._connection.close()
            self._connection = None

        self.declarer.disconnect()
        self._producer.disconnect()

    async def start(self) -> None:
        """Connect broker to RabbitMQ and startup all subscribers."""
        await self.connect()
        self._setup()

        for publisher in self._publishers:
            if publisher.exchange is not None:
                await self.declare_exchange(publisher.exchange)

        await super().start()

        logger_state = self._state.get().logger_state
        if self._max_consumers:
            logger_state.log(f"Set max consumers to {self._max_consumers}")

    @override
    async def publish(
        self,
        message: "AioPikaSendableMessage" = None,
        queue: Union["RabbitQueue", str] = "",
        exchange: Union["RabbitExchange", str, None] = None,
        *,
        routing_key: str = "",
        # publish options
        mandatory: bool = True,
        immediate: bool = False,
        timeout: "TimeoutType" = None,
        persist: bool = False,
        reply_to: Optional[str] = None,
        correlation_id: Optional[str] = None,
        # message options
        headers: Optional["HeadersType"] = None,
        content_type: Optional[str] = None,
        content_encoding: Optional[str] = None,
        expiration: Optional["DateType"] = None,
        message_id: Optional[str] = None,
        timestamp: Optional["DateType"] = None,
        message_type: Optional[str] = None,
        user_id: Optional[str] = None,
        priority: Optional[int] = None,
    ) -> Optional["aiormq.abc.ConfirmationFrameType"]:
        """Publish message directly.

        This method allows you to publish message in not AsyncAPI-documented way. You can use it in another frameworks
        applications or to publish messages from time to time.

        Please, use `@broker.publisher(...)` or `broker.publisher(...).publish(...)` instead in a regular way.

        Args:
            message:
                Message body to send.
            queue:
                Message routing key to publish with.
            exchange:
                Target exchange to publish message to.
            routing_key:
                Message routing key to publish with. Overrides `queue` option if presented.
            mandatory:
                Client waits for confirmation that the message is placed to some queue. RabbitMQ returns message to client if there is no suitable queue.
            immediate:
                Client expects that there is consumer ready to take the message to work. RabbitMQ returns message to client if there is no suitable consumer.
            timeout:
                Send confirmation time from RabbitMQ.
            persist:
                Restore the message on RabbitMQ reboot.
            reply_to:
                Reply message routing key to send with (always sending to default exchange).
            correlation_id:
                Manual message **correlation_id** setter. **correlation_id** is a useful option to trace messages.
            headers:
                Message headers to store metainformation.
            content_type:
                Message **content-type** header. Used by application, not core RabbitMQ. Will be set automatically if not specified.
            content_encoding:
                Message body content encoding, e.g. **gzip**.
            expiration:
                Message expiration (lifetime) in seconds (or datetime or timedelta).
            message_id:
                Arbitrary message id. Generated automatically if not presented.
            timestamp:
                Message publish timestamp. Generated automatically if not presented.
            message_type:
                Application-specific message type, e.g. **orders.created**.
            user_id:
                Publisher connection User ID, validated if set.
            priority:
                The message priority (0 by default).

        Returns:
            An optional `aiormq.abc.ConfirmationFrameType` representing the confirmation frame if RabbitMQ is configured to send confirmations.
        """
        cmd = RabbitPublishCommand(
            message,
            routing_key=routing_key or RabbitQueue.validate(queue).routing,
            exchange=RabbitExchange.validate(exchange),
            correlation_id=correlation_id or gen_cor_id(),
            app_id=self.app_id,
            mandatory=mandatory,
            immediate=immediate,
            persist=persist,
            reply_to=reply_to,
            headers=headers,
            content_type=content_type,
            content_encoding=content_encoding,
            expiration=expiration,
            message_id=message_id,
            message_type=message_type,
            timestamp=timestamp,
            user_id=user_id,
            timeout=timeout,
            priority=priority,
            _publish_type=PublishType.PUBLISH,
        )

        return await super()._basic_publish(cmd, producer=self._producer)

    @override
    async def request(  # type: ignore[override]
        self,
        message: Annotated[
            "AioPikaSendableMessage",
            Doc("Message body to send."),
        ] = None,
        queue: Annotated[
            Union["RabbitQueue", str],
            Doc("Message routing key to publish with."),
        ] = "",
        exchange: Annotated[
            Union["RabbitExchange", str, None],
            Doc("Target exchange to publish message to."),
        ] = None,
        *,
        routing_key: Annotated[
            str,
            Doc(
                "Message routing key to publish with. "
                "Overrides `queue` option if presented.",
            ),
        ] = "",
        mandatory: Annotated[
            bool,
            Doc(
                "Client waits for confirmation that the message is placed to some queue. "
                "RabbitMQ returns message to client if there is no suitable queue.",
            ),
        ] = True,
        immediate: Annotated[
            bool,
            Doc(
                "Client expects that there is consumer ready to take the message to work. "
                "RabbitMQ returns message to client if there is no suitable consumer.",
            ),
        ] = False,
        timeout: Annotated[
            "TimeoutType",
            Doc("Send confirmation time from RabbitMQ."),
        ] = None,
        persist: Annotated[
            bool,
            Doc("Restore the message on RabbitMQ reboot."),
        ] = False,
        # message args
        correlation_id: Annotated[
            Optional[str],
            Doc(
                "Manual message **correlation_id** setter. "
                "**correlation_id** is a useful option to trace messages.",
            ),
        ] = None,
        headers: Annotated[
            Optional["HeadersType"],
            Doc("Message headers to store metainformation."),
        ] = None,
        content_type: Annotated[
            Optional[str],
            Doc(
                "Message **content-type** header. "
                "Used by application, not core RabbitMQ. "
                "Will be set automatically if not specified.",
            ),
        ] = None,
        content_encoding: Annotated[
            Optional[str],
            Doc("Message body content encoding, e.g. **gzip**."),
        ] = None,
        expiration: Annotated[
            Optional["DateType"],
            Doc("Message expiration (lifetime) in seconds (or datetime or timedelta)."),
        ] = None,
        message_id: Annotated[
            Optional[str],
            Doc("Arbitrary message id. Generated automatically if not presented."),
        ] = None,
        timestamp: Annotated[
            Optional["DateType"],
            Doc("Message publish timestamp. Generated automatically if not presented."),
        ] = None,
        message_type: Annotated[
            Optional[str],
            Doc("Application-specific message type, e.g. **orders.created**."),
        ] = None,
        user_id: Annotated[
            Optional[str],
            Doc("Publisher connection User ID, validated if set."),
        ] = None,
        priority: Annotated[
            Optional[int],
            Doc("The message priority (0 by default)."),
        ] = None,
    ) -> "RabbitMessage":
        cmd = RabbitPublishCommand(
            message,
            routing_key=routing_key or RabbitQueue.validate(queue).routing,
            exchange=RabbitExchange.validate(exchange),
            correlation_id=correlation_id or gen_cor_id(),
            app_id=self.app_id,
            mandatory=mandatory,
            immediate=immediate,
            persist=persist,
            headers=headers,
            content_type=content_type,
            content_encoding=content_encoding,
            expiration=expiration,
            message_id=message_id,
            message_type=message_type,
            timestamp=timestamp,
            user_id=user_id,
            timeout=timeout,
            priority=priority,
            _publish_type=PublishType.REQUEST,
        )

        msg: RabbitMessage = await super()._basic_request(cmd, producer=self._producer)
        return msg

    async def declare_queue(
        self,
        queue: Annotated[
            "RabbitQueue",
            Doc("Queue object to create."),
        ],
    ) -> "RobustQueue":
        """Declares queue object in **RabbitMQ**."""
        return await self.declarer.declare_queue(queue)

    async def declare_exchange(
        self,
        exchange: Annotated[
            "RabbitExchange",
            Doc("Exchange object to create."),
        ],
    ) -> "RobustExchange":
        """Declares exchange object in **RabbitMQ**."""
        return await self.declarer.declare_exchange(exchange)

    @override
    async def ping(self, timeout: Optional[float]) -> bool:
        sleep_time = (timeout or 10) / 10

        with anyio.move_on_after(timeout) as cancel_scope:
            if self._connection is None:
                return False

            while True:
                if cancel_scope.cancel_called:
                    return False

                if self._connection.connected.is_set():
                    return True

                await anyio.sleep(sleep_time)

        return False<|MERGE_RESOLUTION|>--- conflicted
+++ resolved
@@ -46,13 +46,8 @@
         RobustQueue,
     )
     from aio_pika.abc import DateType, HeadersType, SSLOptions, TimeoutType
-<<<<<<< HEAD
     from fast_depends.dependencies import Dependant
     from fast_depends.library.serializer import SerializerProto
-    from pamqp.common import FieldTable
-=======
-    from fast_depends.dependencies import Depends
->>>>>>> 3857cc34
     from yarl import URL
 
     from faststream._internal.basic_types import AnyDict, Decorator, LoggerProto
