--- conflicted
+++ resolved
@@ -99,7 +99,6 @@
                 "Whether to disable **FastStream** RPC and Reply To auto responses or not.",
             ),
         ] = False,
-<<<<<<< HEAD
         # AsyncAPI information
         title: Annotated[
             Optional[str],
@@ -117,40 +116,6 @@
             Doc("Whetever to include operation in AsyncAPI schema or not."),
         ] = True,
     ) -> SpecificationSubscriber:
-=======
-        no_ack: bool = False,
-        no_reply: bool = False,
-        title: Optional[str] = None,
-        description: Optional[str] = None,
-        include_in_schema: bool = True,
-    ) -> AsyncAPISubscriber:
-        """Declares RabbitMQ subscriber object and binds it to the exchange.
-
-        You can use it as a handler decorator - `@broker.subscriber(...)`.
-        Or you can create a subscriber object to call it lately - `broker.subscriber(...)`.
-
-        Args:
-            queue: RabbitMQ queue to listen. **FastStream** declares and binds
-            queue object to `exchange` automatically if it is not passive (by default).
-            exchange: RabbitMQ exchange to bind queue to. Uses default exchange
-            if not present. **FastStream** declares exchange object automatically
-            if it is not passive (by default).
-            consume_args: Extra consumer arguments to use in `queue.consume(...)` method.
-            channel: Channel to use for consuming messages. If not specified, a default channel will be used.
-            reply_config: Extra options to use at replies publishing.
-            dependencies: Dependencies list (`[Depends(),]`) to apply to the subscriber.
-            parser: Parser to map original **IncomingMessage** Msg to FastStream one.
-            decoder: Function to decode FastStream msg bytes body to python objects.
-            middlewares: Subscriber middlewares to wrap incoming message processing.
-            filter: Overload subscriber to consume various messages from the same source.
-            retry: Whether to `nack` message at processing exception.
-            no_ack: Whether to disable **FastStream** autoacknowledgement logic or not.
-            no_reply: Whether to disable **FastStream** RPC and Reply To auto responses or not.
-            title: AsyncAPI subscriber object title.
-            description: AsyncAPI subscriber object description. Uses decorated docstring as default.
-            include_in_schema: Whether to include operation in AsyncAPI schema or not.
-        """
->>>>>>> b40e76bd
         subscriber = cast(
             "SpecificationSubscriber",
             super().subscriber(
@@ -190,7 +155,7 @@
             str,
             Doc(
                 "Default message routing key to publish with. "
-                "Overrides `queue` option if presented.",
+                "Overrides `queue` option if present.",
             ),
         ] = "",
         mandatory: Annotated[
