<<<<<<< HEAD
from faststream._internal.testing.app import TestApp
from faststream.rabbit.annotations import RabbitMessage
from faststream.rabbit.broker import RabbitBroker
from faststream.rabbit.response import RabbitResponse
from faststream.rabbit.router import RabbitPublisher, RabbitRoute, RabbitRouter
from faststream.rabbit.schemas import (
    Channel,
    ExchangeType,
    QueueType,
    RabbitExchange,
    RabbitQueue,
)
from faststream.rabbit.testing import TestRabbitBroker
=======
try:
    from faststream.testing.app import TestApp

    from .annotations import RabbitMessage
    from .broker import RabbitBroker
    from .response import RabbitResponse
    from .router import RabbitPublisher, RabbitRoute, RabbitRouter
    from .schemas import (
        Channel,
        ExchangeType,
        QueueType,
        RabbitExchange,
        RabbitQueue,
        ReplyConfig,
    )
    from .testing import TestRabbitBroker

except ImportError as e:
    from faststream.exceptions import INSTALL_FASTSTREAM_RABBIT

    raise ImportError(INSTALL_FASTSTREAM_RABBIT) from e
>>>>>>> 7cabe31c

__all__ = (
    "Channel",
    "ExchangeType",
    "QueueType",
    "RabbitBroker",
    "RabbitExchange",
    "RabbitMessage",
    "RabbitPublisher",
    "RabbitQueue",
    "RabbitResponse",
    "RabbitRoute",
    "RabbitRouter",
    "TestApp",
    "TestRabbitBroker",
)<|MERGE_RESOLUTION|>--- conflicted
+++ resolved
@@ -1,21 +1,6 @@
-<<<<<<< HEAD
 from faststream._internal.testing.app import TestApp
-from faststream.rabbit.annotations import RabbitMessage
-from faststream.rabbit.broker import RabbitBroker
-from faststream.rabbit.response import RabbitResponse
-from faststream.rabbit.router import RabbitPublisher, RabbitRoute, RabbitRouter
-from faststream.rabbit.schemas import (
-    Channel,
-    ExchangeType,
-    QueueType,
-    RabbitExchange,
-    RabbitQueue,
-)
-from faststream.rabbit.testing import TestRabbitBroker
-=======
+
 try:
-    from faststream.testing.app import TestApp
-
     from .annotations import RabbitMessage
     from .broker import RabbitBroker
     from .response import RabbitResponse
@@ -26,7 +11,6 @@
         QueueType,
         RabbitExchange,
         RabbitQueue,
-        ReplyConfig,
     )
     from .testing import TestRabbitBroker
 
@@ -34,7 +18,6 @@
     from faststream.exceptions import INSTALL_FASTSTREAM_RABBIT
 
     raise ImportError(INSTALL_FASTSTREAM_RABBIT) from e
->>>>>>> 7cabe31c
 
 __all__ = (
     "Channel",
