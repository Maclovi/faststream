--- conflicted
+++ resolved
@@ -109,7 +109,7 @@
             str,
             Doc(
                 "Message routing key to publish with. "
-                "Overrides `queue` option if presented.",
+                "Overrides `queue` option if present.",
             ),
         ] = "",
         # message args
@@ -120,48 +120,6 @@
                 "**correlation_id** is a useful option to trace messages.",
             ),
         ] = None,
-<<<<<<< HEAD
-=======
-        message_id: Annotated[
-            Optional[str],
-            Doc("Arbitrary message id. Generated automatically if not present."),
-        ] = None,
-        timestamp: Annotated[
-            Optional["DateType"],
-            Doc("Message publish timestamp. Generated automatically if not present."),
-        ] = None,
-        # rpc args
-        rpc: Annotated[
-            bool,
-            Doc("Whether to wait for reply in blocking mode."),
-            deprecated(
-                "Deprecated in **FastStream 0.5.17**. "
-                "Please, use `request` method instead. "
-                "Argument will be removed in **FastStream 0.6.0**."
-            ),
-        ] = False,
-        rpc_timeout: Annotated[
-            Optional[float],
-            Doc("RPC reply waiting time."),
-            deprecated(
-                "Deprecated in **FastStream 0.5.17**. "
-                "Please, use `request` method with `timeout` instead. "
-                "Argument will be removed in **FastStream 0.6.0**."
-            ),
-        ] = 30.0,
-        raise_timeout: Annotated[
-            bool,
-            Doc(
-                "Whetever to raise `TimeoutError` or return `None` at **rpc_timeout**. "
-                "RPC request returns `None` at timeout by default."
-            ),
-            deprecated(
-                "Deprecated in **FastStream 0.5.17**. "
-                "`request` always raises TimeoutError instead. "
-                "Argument will be removed in **FastStream 0.6.0**."
-            ),
-        ] = False,
->>>>>>> b40e76bd
         # publisher specific
         **publish_kwargs: "Unpack[PublishKwargs]",
     ) -> Optional["aiormq.abc.ConfirmationFrameType"]:
@@ -237,17 +195,6 @@
                 "**correlation_id** is a useful option to trace messages.",
             ),
         ] = None,
-<<<<<<< HEAD
-=======
-        message_id: Annotated[
-            Optional[str],
-            Doc("Arbitrary message id. Generated automatically if not present."),
-        ] = None,
-        timestamp: Annotated[
-            Optional["DateType"],
-            Doc("Message publish timestamp. Generated automatically if not present."),
-        ] = None,
->>>>>>> b40e76bd
         # publisher specific
         **publish_kwargs: "Unpack[RequestPublishKwargs]",
     ) -> "RabbitMessage":
