from collections.abc import Iterable
from copy import deepcopy
from typing import (
    TYPE_CHECKING,
    Annotated,
    Optional,
    Sequence,
    Union,
)

from aio_pika import IncomingMessage
from typing_extensions import Doc, Unpack, override

from faststream._internal.publisher.usecase import PublisherUsecase
from faststream._internal.utils.data import filter_by_dict
from faststream.message import gen_cor_id
from faststream.rabbit.response import RabbitPublishCommand
from faststream.rabbit.schemas import RabbitExchange, RabbitQueue
from faststream.response.publish_type import PublishType

from .options import MessageOptions, PublishOptions

if TYPE_CHECKING:
    import aiormq

    from faststream._internal.state import BrokerState
    from faststream._internal.types import BrokerMiddleware, PublisherMiddleware
    from faststream.rabbit.message import RabbitMessage
    from faststream.rabbit.publisher.producer import AioPikaFastProducer
    from faststream.rabbit.types import AioPikaSendableMessage
    from faststream.response.response import PublishCommand


# should be public to use in imports
class RequestPublishKwargs(MessageOptions, PublishOptions, total=False):
    """Typed dict to annotate RabbitMQ requesters."""


class PublishKwargs(MessageOptions, PublishOptions, total=False):
    """Typed dict to annotate RabbitMQ publishers."""

    reply_to: Annotated[
        Optional[str],
        Doc(
            "Reply message routing key to send with (always sending to default exchange).",
        ),
    ]


class LogicPublisher(PublisherUsecase[IncomingMessage]):
    """A class to represent a RabbitMQ publisher."""

    app_id: Optional[str]

    _producer: Optional["AioPikaFastProducer"]

    def __init__(
        self,
        *,
        routing_key: str,
        queue: "RabbitQueue",
        exchange: "RabbitExchange",
        # PublishCommand options
        message_kwargs: "PublishKwargs",
        # Publisher args
<<<<<<< HEAD
        broker_middlewares: Iterable["BrokerMiddleware[IncomingMessage]"],
        middlewares: Iterable["PublisherMiddleware"],
=======
        broker_middlewares: Sequence["BrokerMiddleware[IncomingMessage]"],
        middlewares: Sequence["PublisherMiddleware"],
        # AsyncAPI args
        schema_: Optional[Any],
        title_: Optional[str],
        description_: Optional[str],
        include_in_schema: bool,
>>>>>>> b1c6fa24
    ) -> None:
        self.queue = queue
        self.routing_key = routing_key

        self.exchange = exchange

        super().__init__(
            broker_middlewares=broker_middlewares,
            middlewares=middlewares,
        )

        request_options = dict(message_kwargs)
        self.headers = request_options.pop("headers") or {}
        self.reply_to = request_options.pop("reply_to", "")
        self.timeout = request_options.pop("timeout", None)

        message_options, _ = filter_by_dict(MessageOptions, request_options)
        self.message_options = message_options

        publish_options, _ = filter_by_dict(PublishOptions, request_options)
        self.publish_options = publish_options

        self.app_id = None

    @override
    def _setup(  # type: ignore[override]
        self,
        *,
        state: "BrokerState",
    ) -> None:
        # AppId was set in `faststream.rabbit.schemas.proto.BaseRMQInformation`
        self.message_options["app_id"] = self.app_id
        super()._setup(state=state)

    @property
    def routing(self) -> str:
        """Return real routing_key of Publisher."""
        return self.routing_key or self.queue.routing

    @override
    async def publish(
        self,
        message: "AioPikaSendableMessage",
        queue: Annotated[
            Union["RabbitQueue", str, None],
            Doc("Message routing key to publish with."),
        ] = None,
        exchange: Annotated[
            Union["RabbitExchange", str, None],
            Doc("Target exchange to publish message to."),
        ] = None,
        *,
        routing_key: Annotated[
            str,
            Doc(
                "Message routing key to publish with. "
                "Overrides `queue` option if presented.",
            ),
        ] = "",
        # message args
        correlation_id: Annotated[
            Optional[str],
            Doc(
                "Manual message **correlation_id** setter. "
                "**correlation_id** is a useful option to trace messages.",
            ),
        ] = None,
        # publisher specific
        **publish_kwargs: "Unpack[PublishKwargs]",
<<<<<<< HEAD
    ) -> Optional["aiormq.abc.ConfirmationFrameType"]:
        if not routing_key:
            if q := RabbitQueue.validate(queue):
                routing_key = q.routing
            else:
                routing_key = self.routing

        headers = self.headers | publish_kwargs.pop("headers", {})
        cmd = RabbitPublishCommand(
            message,
            routing_key=routing_key,
            exchange=RabbitExchange.validate(exchange or self.exchange),
            correlation_id=correlation_id or gen_cor_id(),
            headers=headers,
            _publish_type=PublishType.PUBLISH,
            **(self.publish_options | self.message_options | publish_kwargs),
        )
=======
    ) -> Optional[Any]:
        assert self._producer, NOT_CONNECTED_YET  # nosec B101

        kwargs: AnyDict = {
            "routing_key": routing_key
            or self.routing_key
            or RabbitQueue.validate(queue or self.queue).routing,
            "exchange": exchange or self.exchange.name,
            "app_id": self.app_id,
            "correlation_id": correlation_id or gen_cor_id(),
            "message_id": message_id,
            "timestamp": timestamp,
            # specific args
            "rpc": rpc,
            "rpc_timeout": rpc_timeout,
            "raise_timeout": raise_timeout,
            "reply_to": self.reply_to,
            **self.message_kwargs,
            **publish_kwargs,
        }

        call: AsyncFunc = self._producer.publish

        for m in chain(
            self._middlewares[::-1],
            (
                _extra_middlewares
                or (m(None).publish_scope for m in self._broker_middlewares[::-1])
            ),
        ):
            call = partial(m, call)
>>>>>>> b1c6fa24

        frame: Optional[aiormq.abc.ConfirmationFrameType] = await self._basic_publish(
            cmd,
            _extra_middlewares=(),
        )
        return frame

    @override
    async def _publish(
        self,
        cmd: Union["RabbitPublishCommand", "PublishCommand"],
        *,
        _extra_middlewares: Iterable["PublisherMiddleware"],
    ) -> None:
        """This method should be called in subscriber flow only."""
        cmd = RabbitPublishCommand.from_cmd(cmd)

        cmd.destination = self.routing
        cmd.reply_to = cmd.reply_to or self.reply_to
        cmd.add_headers(self.headers, override=False)

        cmd.timeout = cmd.timeout or self.timeout

        cmd.message_options = {**self.message_options, **cmd.message_options}
        cmd.publish_options = {**self.publish_options, **cmd.publish_options}

        await self._basic_publish(cmd, _extra_middlewares=_extra_middlewares)

    @override
    async def request(
        self,
        message: "AioPikaSendableMessage",
        queue: Annotated[
            Union["RabbitQueue", str, None],
            Doc("Message routing key to publish with."),
        ] = None,
        exchange: Annotated[
            Union["RabbitExchange", str, None],
            Doc("Target exchange to publish message to."),
        ] = None,
        *,
        routing_key: Annotated[
            str,
            Doc(
                "Message routing key to publish with. "
                "Overrides `queue` option if presented.",
            ),
        ] = "",
        # message args
        correlation_id: Annotated[
            Optional[str],
            Doc(
                "Manual message **correlation_id** setter. "
                "**correlation_id** is a useful option to trace messages.",
            ),
        ] = None,
        # publisher specific
        **publish_kwargs: "Unpack[RequestPublishKwargs]",
    ) -> "RabbitMessage":
<<<<<<< HEAD
        if not routing_key:
            if q := RabbitQueue.validate(queue):
                routing_key = q.routing
            else:
                routing_key = self.routing

        headers = self.headers | publish_kwargs.pop("headers", {})
        cmd = RabbitPublishCommand(
=======
        assert self._producer, NOT_CONNECTED_YET  # nosec B101

        kwargs: AnyDict = {
            "routing_key": routing_key
            or self.routing_key
            or RabbitQueue.validate(queue or self.queue).routing,
            "exchange": exchange or self.exchange.name,
            "app_id": self.app_id,
            "correlation_id": correlation_id or gen_cor_id(),
            "message_id": message_id,
            "timestamp": timestamp,
            # specific args
            **self.message_kwargs,
            **publish_kwargs,
        }

        request: AsyncFunc = self._producer.request

        for pub_m in chain(
            self._middlewares[::-1],
            (
                _extra_middlewares
                or (m(None).publish_scope for m in self._broker_middlewares[::-1])
            ),
        ):
            request = partial(pub_m, request)

        published_msg = await request(
>>>>>>> b1c6fa24
            message,
            routing_key=routing_key,
            exchange=RabbitExchange.validate(exchange or self.exchange),
            correlation_id=correlation_id or gen_cor_id(),
            headers=headers,
            _publish_type=PublishType.PUBLISH,
            **(self.publish_options | self.message_options | publish_kwargs),
        )

<<<<<<< HEAD
        msg: RabbitMessage = await self._basic_request(cmd)
        return msg
=======
        async with AsyncExitStack() as stack:
            return_msg: Callable[[RabbitMessage], Awaitable[RabbitMessage]] = (
                return_input
            )
            for m in self._broker_middlewares[::-1]:
                mid = m(published_msg)
                await stack.enter_async_context(mid)
                return_msg = partial(mid.consume_scope, return_msg)

            parsed_msg = await self._producer._parser(published_msg)
            parsed_msg._decoded_body = await self._producer._decoder(parsed_msg)
            parsed_msg._source_type = SourceType.Response
            return await return_msg(parsed_msg)

        raise AssertionError("unreachable")
>>>>>>> b1c6fa24

    def add_prefix(self, prefix: str) -> None:
        """Include Publisher in router."""
        new_q = deepcopy(self.queue)
        new_q.name = prefix + new_q.name
        self.queue = new_q<|MERGE_RESOLUTION|>--- conflicted
+++ resolved
@@ -1,12 +1,6 @@
-from collections.abc import Iterable
+from collections.abc import Iterable, Sequence
 from copy import deepcopy
-from typing import (
-    TYPE_CHECKING,
-    Annotated,
-    Optional,
-    Sequence,
-    Union,
-)
+from typing import TYPE_CHECKING, Annotated, Optional, Union
 
 from aio_pika import IncomingMessage
 from typing_extensions import Doc, Unpack, override
@@ -63,18 +57,8 @@
         # PublishCommand options
         message_kwargs: "PublishKwargs",
         # Publisher args
-<<<<<<< HEAD
-        broker_middlewares: Iterable["BrokerMiddleware[IncomingMessage]"],
-        middlewares: Iterable["PublisherMiddleware"],
-=======
         broker_middlewares: Sequence["BrokerMiddleware[IncomingMessage]"],
         middlewares: Sequence["PublisherMiddleware"],
-        # AsyncAPI args
-        schema_: Optional[Any],
-        title_: Optional[str],
-        description_: Optional[str],
-        include_in_schema: bool,
->>>>>>> b1c6fa24
     ) -> None:
         self.queue = queue
         self.routing_key = routing_key
@@ -144,7 +128,6 @@
         ] = None,
         # publisher specific
         **publish_kwargs: "Unpack[PublishKwargs]",
-<<<<<<< HEAD
     ) -> Optional["aiormq.abc.ConfirmationFrameType"]:
         if not routing_key:
             if q := RabbitQueue.validate(queue):
@@ -162,39 +145,6 @@
             _publish_type=PublishType.PUBLISH,
             **(self.publish_options | self.message_options | publish_kwargs),
         )
-=======
-    ) -> Optional[Any]:
-        assert self._producer, NOT_CONNECTED_YET  # nosec B101
-
-        kwargs: AnyDict = {
-            "routing_key": routing_key
-            or self.routing_key
-            or RabbitQueue.validate(queue or self.queue).routing,
-            "exchange": exchange or self.exchange.name,
-            "app_id": self.app_id,
-            "correlation_id": correlation_id or gen_cor_id(),
-            "message_id": message_id,
-            "timestamp": timestamp,
-            # specific args
-            "rpc": rpc,
-            "rpc_timeout": rpc_timeout,
-            "raise_timeout": raise_timeout,
-            "reply_to": self.reply_to,
-            **self.message_kwargs,
-            **publish_kwargs,
-        }
-
-        call: AsyncFunc = self._producer.publish
-
-        for m in chain(
-            self._middlewares[::-1],
-            (
-                _extra_middlewares
-                or (m(None).publish_scope for m in self._broker_middlewares[::-1])
-            ),
-        ):
-            call = partial(m, call)
->>>>>>> b1c6fa24
 
         frame: Optional[aiormq.abc.ConfirmationFrameType] = await self._basic_publish(
             cmd,
@@ -254,7 +204,6 @@
         # publisher specific
         **publish_kwargs: "Unpack[RequestPublishKwargs]",
     ) -> "RabbitMessage":
-<<<<<<< HEAD
         if not routing_key:
             if q := RabbitQueue.validate(queue):
                 routing_key = q.routing
@@ -263,36 +212,6 @@
 
         headers = self.headers | publish_kwargs.pop("headers", {})
         cmd = RabbitPublishCommand(
-=======
-        assert self._producer, NOT_CONNECTED_YET  # nosec B101
-
-        kwargs: AnyDict = {
-            "routing_key": routing_key
-            or self.routing_key
-            or RabbitQueue.validate(queue or self.queue).routing,
-            "exchange": exchange or self.exchange.name,
-            "app_id": self.app_id,
-            "correlation_id": correlation_id or gen_cor_id(),
-            "message_id": message_id,
-            "timestamp": timestamp,
-            # specific args
-            **self.message_kwargs,
-            **publish_kwargs,
-        }
-
-        request: AsyncFunc = self._producer.request
-
-        for pub_m in chain(
-            self._middlewares[::-1],
-            (
-                _extra_middlewares
-                or (m(None).publish_scope for m in self._broker_middlewares[::-1])
-            ),
-        ):
-            request = partial(pub_m, request)
-
-        published_msg = await request(
->>>>>>> b1c6fa24
             message,
             routing_key=routing_key,
             exchange=RabbitExchange.validate(exchange or self.exchange),
@@ -302,26 +221,8 @@
             **(self.publish_options | self.message_options | publish_kwargs),
         )
 
-<<<<<<< HEAD
         msg: RabbitMessage = await self._basic_request(cmd)
         return msg
-=======
-        async with AsyncExitStack() as stack:
-            return_msg: Callable[[RabbitMessage], Awaitable[RabbitMessage]] = (
-                return_input
-            )
-            for m in self._broker_middlewares[::-1]:
-                mid = m(published_msg)
-                await stack.enter_async_context(mid)
-                return_msg = partial(mid.consume_scope, return_msg)
-
-            parsed_msg = await self._producer._parser(published_msg)
-            parsed_msg._decoded_body = await self._producer._decoder(parsed_msg)
-            parsed_msg._source_type = SourceType.Response
-            return await return_msg(parsed_msg)
-
-        raise AssertionError("unreachable")
->>>>>>> b1c6fa24
 
     def add_prefix(self, prefix: str) -> None:
         """Include Publisher in router."""
