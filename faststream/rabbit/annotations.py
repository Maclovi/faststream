from typing import Annotated

from aio_pika import RobustChannel, RobustConnection

from faststream._internal.context import Context
from faststream.annotations import ContextRepo, Logger
from faststream.rabbit.broker import RabbitBroker as RB
from faststream.rabbit.message import RabbitMessage as RM
from faststream.rabbit.publisher.producer import AioPikaFastProducer

__all__ = (
    "Channel",
    "Connection",
    "ContextRepo",
    "Logger",
<<<<<<< HEAD
=======
    "NoCast",
>>>>>>> b1c6fa24
    "RabbitBroker",
    "RabbitMessage",
    "RabbitProducer",
)

RabbitMessage = Annotated[RM, Context("message")]
RabbitBroker = Annotated[RB, Context("broker")]
RabbitProducer = Annotated[AioPikaFastProducer, Context("broker._producer")]

Channel = Annotated[RobustChannel, Context("broker._channel")]
Connection = Annotated[RobustConnection, Context("broker._connection")]<|MERGE_RESOLUTION|>--- conflicted
+++ resolved
@@ -4,6 +4,7 @@
 
 from faststream._internal.context import Context
 from faststream.annotations import ContextRepo, Logger
+from faststream.params import NoCast
 from faststream.rabbit.broker import RabbitBroker as RB
 from faststream.rabbit.message import RabbitMessage as RM
 from faststream.rabbit.publisher.producer import AioPikaFastProducer
@@ -13,10 +14,7 @@
     "Connection",
     "ContextRepo",
     "Logger",
-<<<<<<< HEAD
-=======
     "NoCast",
->>>>>>> b1c6fa24
     "RabbitBroker",
     "RabbitMessage",
     "RabbitProducer",
