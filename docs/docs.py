"""A script to help with the translation of the docs."""

import os
import subprocess
from http.server import HTTPServer, SimpleHTTPRequestHandler
from pathlib import Path
from typing import Optional

import mkdocs.commands.build
import mkdocs.commands.serve
import typer
from create_api_docs import create_api_docs, remove_api_dir, render_navigation
from mkdocs.config import load_config
from typing_extensions import Annotated
from update_releases import update_release_notes

IGNORE_DIRS = ("assets", "stylesheets")

BASE_DIR = Path(__file__).resolve().parent
CONFIG = BASE_DIR / "mkdocs.yml"
DOCS_DIR = BASE_DIR / "docs"
LANGUAGES_DIRS = tuple(
    filter(lambda f: f.is_dir() and f.name not in IGNORE_DIRS, DOCS_DIR.iterdir()),
)
BUILD_DIR = BASE_DIR / "site"

EN_DOCS_DIR = DOCS_DIR / "en"
EN_INDEX_PATH = EN_DOCS_DIR / "index.md"
README_PATH = BASE_DIR.parent / "README.md"
EN_CONTRIBUTING_PATH = (
    EN_DOCS_DIR / "getting-started" / "contributing" / "CONTRIBUTING.md"
)
CONTRIBUTING_PATH = BASE_DIR.parent / "CONTRIBUTING.md"

config = load_config(str(CONFIG))

DEV_SERVER = str(config.get("dev_addr", "0.0.0.0:8008"))

app = typer.Typer()


@app.command()
def preview():
    """A quick server to preview a built site with translations.

    For development, prefer the command live (or just mkdocs serve).
    This is here only to preview a built site.
    """
    _build()
    typer.echo("Warning: this is a very simple server.")
    typer.echo("For development, use the command live instead.")
    typer.echo("This is here only to preview a built site.")
    os.chdir(BUILD_DIR)
    addr, port = DEV_SERVER.split(":")
    server = HTTPServer((addr, int(port)), SimpleHTTPRequestHandler)
    typer.echo(f"Serving at: http://{DEV_SERVER}")
    server.serve_forever()


@app.command()
def live(
    port: Annotated[Optional[str], typer.Argument()] = None,
    fast: bool = False,
):
    """Start mkdocs preview with hotreload."""
    if fast:
        _build_fast()
    else:
        _build()

    dev_server = f"0.0.0.0:{port}" if port else DEV_SERVER

    typer.echo("Serving mkdocs with live reload")
    typer.echo(f"Serving at: http://{dev_server}")
    mkdocs.commands.serve.serve(dev_addr=dev_server)


@app.command()
def build():
    """Build documentation in full preview."""
    _build()


@app.command()
<<<<<<< HEAD
def add(path=typer.Argument(...)):
    title = ""

    exists = []
    not_exists = []

    for i in LANGUAGES_DIRS:
        file = join_nested(i, path)

        if file.exists():
            exists.append(i)

            if not title:
                with file.open("r") as r:
                    title = r.readline()

        else:
            not_exists.append(i)
            file.write_text(
                f"# {title or get_default_title(file)} \n"
                "{! " + get_in_progress(i.name) + " !}",
            )
            typer.echo(f"{file} - write `in progress`")

    if len(exists):
        for i in not_exists:
            file = i / path
            file.write_text(
                f"# {title or get_default_title(file)} \n"
                "{! " + get_missing_translation(i.name) + " !}",
            )
            typer.echo(f"{file} - write `missing translation`")


@app.command()
def rm(path: str = typer.Argument(...)):
    delete = typer.confirm("Are you sure you want to delete files?")
    if not delete:
        typer.echo("Not deleting")
        raise typer.Abort()

    for i in LANGUAGES_DIRS:
        file = i / path
        if file.exists():
            if file.is_dir():
                rmtree(file)
            else:
                file.unlink()
            typer.echo(f"{file} removed")

        if file.parent.exists() and not tuple(file.parent.iterdir()):
            file.parent.rmdir()
            typer.echo(f"{file.parent} removed")


@app.command()
def mv(path: str = typer.Argument(...), new_path: str = typer.Argument(...)):
    for i in LANGUAGES_DIRS:
        file = i / path
        if file.exists():
            file.rename(i / new_path)
            typer.echo(f"{i / new_path} moved")


@app.command()
def update_readme() -> None:
    """Update README.md by expanding embeddings in docs/docs/en/index.md."""
    # TODO: fix this function
    typer.echo("Skipping updating README.md for now")

    # typer.echo(f"Updating README.md")
    # expand_markdown(input_markdown_path=EN_INDEX_PATH, output_markdown_path=README_PATH)

    # remove_lines_between_dashes(file_path=README_PATH)

    # relative_path = os.path.relpath(EN_INDEX_PATH, BASE_DIR.parent)
    # auto_generated = f"[Note]: # (This is an auto-generated file. Please edit {relative_path} instead)\n\n"

    # existing_content = open(README_PATH).read()
    # open(README_PATH, "w").write(auto_generated + existing_content)
=======
def build_fast():
    """Build documentation without API References."""
    _build_fast()


@app.command()
def build_api_docs():
    """Build api docs for faststream."""
    typer.echo("Updating API docs")
    create_api_docs()
>>>>>>> 64061cd2


@app.command()
def build_navigation():
    typer.echo("Updating Navigation with empty API")
    render_navigation("", "")


<<<<<<< HEAD
    CONTRIBUTING_PATH.write_text(
        "\n".join(
            (
                f"> **_NOTE:_**  This is an auto-generated file. Please edit {relative_path} instead.",
                *content,
            ),
        )
        + "\n",
    )
=======
def _build_fast():
    typer.echo("Removing API directory")
    remove_api_dir()
>>>>>>> 64061cd2

    typer.echo("Building navigation")
    render_navigation("", "")

    subprocess.run(["mkdocs", "build", "--site-dir", BUILD_DIR], check=True)


def _build():
    typer.echo("Updating Reference")
    build_api_docs()

    typer.echo("Updating Release Notes")
    update_release_notes(realease_notes_path=EN_DOCS_DIR / "release.md")

    subprocess.run(["mkdocs", "build", "--site-dir", BUILD_DIR], check=True)


if __name__ == "__main__":
    app()<|MERGE_RESOLUTION|>--- conflicted
+++ resolved
@@ -82,88 +82,6 @@
 
 
 @app.command()
-<<<<<<< HEAD
-def add(path=typer.Argument(...)):
-    title = ""
-
-    exists = []
-    not_exists = []
-
-    for i in LANGUAGES_DIRS:
-        file = join_nested(i, path)
-
-        if file.exists():
-            exists.append(i)
-
-            if not title:
-                with file.open("r") as r:
-                    title = r.readline()
-
-        else:
-            not_exists.append(i)
-            file.write_text(
-                f"# {title or get_default_title(file)} \n"
-                "{! " + get_in_progress(i.name) + " !}",
-            )
-            typer.echo(f"{file} - write `in progress`")
-
-    if len(exists):
-        for i in not_exists:
-            file = i / path
-            file.write_text(
-                f"# {title or get_default_title(file)} \n"
-                "{! " + get_missing_translation(i.name) + " !}",
-            )
-            typer.echo(f"{file} - write `missing translation`")
-
-
-@app.command()
-def rm(path: str = typer.Argument(...)):
-    delete = typer.confirm("Are you sure you want to delete files?")
-    if not delete:
-        typer.echo("Not deleting")
-        raise typer.Abort()
-
-    for i in LANGUAGES_DIRS:
-        file = i / path
-        if file.exists():
-            if file.is_dir():
-                rmtree(file)
-            else:
-                file.unlink()
-            typer.echo(f"{file} removed")
-
-        if file.parent.exists() and not tuple(file.parent.iterdir()):
-            file.parent.rmdir()
-            typer.echo(f"{file.parent} removed")
-
-
-@app.command()
-def mv(path: str = typer.Argument(...), new_path: str = typer.Argument(...)):
-    for i in LANGUAGES_DIRS:
-        file = i / path
-        if file.exists():
-            file.rename(i / new_path)
-            typer.echo(f"{i / new_path} moved")
-
-
-@app.command()
-def update_readme() -> None:
-    """Update README.md by expanding embeddings in docs/docs/en/index.md."""
-    # TODO: fix this function
-    typer.echo("Skipping updating README.md for now")
-
-    # typer.echo(f"Updating README.md")
-    # expand_markdown(input_markdown_path=EN_INDEX_PATH, output_markdown_path=README_PATH)
-
-    # remove_lines_between_dashes(file_path=README_PATH)
-
-    # relative_path = os.path.relpath(EN_INDEX_PATH, BASE_DIR.parent)
-    # auto_generated = f"[Note]: # (This is an auto-generated file. Please edit {relative_path} instead)\n\n"
-
-    # existing_content = open(README_PATH).read()
-    # open(README_PATH, "w").write(auto_generated + existing_content)
-=======
 def build_fast():
     """Build documentation without API References."""
     _build_fast()
@@ -174,7 +92,6 @@
     """Build api docs for faststream."""
     typer.echo("Updating API docs")
     create_api_docs()
->>>>>>> 64061cd2
 
 
 @app.command()
@@ -183,21 +100,9 @@
     render_navigation("", "")
 
 
-<<<<<<< HEAD
-    CONTRIBUTING_PATH.write_text(
-        "\n".join(
-            (
-                f"> **_NOTE:_**  This is an auto-generated file. Please edit {relative_path} instead.",
-                *content,
-            ),
-        )
-        + "\n",
-    )
-=======
 def _build_fast():
     typer.echo("Removing API directory")
     remove_api_dir()
->>>>>>> 64061cd2
 
     typer.echo("Building navigation")
     render_navigation("", "")
