--- conflicted
+++ resolved
@@ -27,17 +27,12 @@
 
 def get_github_releases() -> Sequence[Tuple[str, str]]:
     # Get the latest version from GitHub releases
-<<<<<<< HEAD
     response = httpx.get("https://api.github.com/repos/ag2ai/FastStream/releases")
-    return ((x["tag_name"], x["body"]) for x in reversed(response.json()))
-=======
-    response = requests.get("https://api.github.com/repos/ag2ai/FastStream/releases")
     row_data = response.json()
     try:
         return ((x["tag_name"], x["body"]) for x in reversed(row_data))
     except Exception as e:
         raise Exception(f"Error getting GitHub releases: {e}, {row_data}") from e
->>>>>>> fe8b85f3
 
 
 def convert_links_and_usernames(text):
