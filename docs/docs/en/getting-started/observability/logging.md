--- conflicted
+++ resolved
@@ -63,8 +63,6 @@
 broker = RabbitBroker(log_level=logging.DEBUG)
 ```
 
-<<<<<<< HEAD
-=======
 ## Setting logging configuration from file
 
 If you use **FastStream CLI**, you have the option to use a file to configure your logging of the entire application directly from the command line.
@@ -171,7 +169,6 @@
 broker = RabbitBroker(log_fmt="%(asctime)s %(levelname)s - %(message)s")
 ```
 
->>>>>>> b40e76bd
 ## Using Your Own Loggers
 
 Since **FastStream** works with the standard `logging.Logger` object, you can initiate an application and a broker
