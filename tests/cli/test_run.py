<<<<<<< HEAD
import logging
import os
from unittest.mock import AsyncMock, MagicMock, patch
=======
import json
import random
import urllib.request
>>>>>>> 2accd5f0

import httpx
import psutil
import pytest
<<<<<<< HEAD
from dirty_equals import IsPartialDict
from typer.testing import CliRunner

from faststream import FastStream
from faststream._internal.cli.main import cli as faststream_app
from tests.marks import skip_windows


@pytest.mark.slow()
@skip_windows
def test_run_asgi(generate_template, faststream_cli) -> None:
    app_code = """
    from faststream.asgi import AsgiFastStream, AsgiResponse
=======

from faststream._compat import IS_WINDOWS
from tests.cli.conftest import FastStreamCLIFactory, GenerateTemplateFactory


@pytest.mark.slow
@pytest.mark.skipif(IS_WINDOWS, reason="does not run on windows")
def test_run(
    generate_template: GenerateTemplateFactory, faststream_cli: FastStreamCLIFactory
) -> None:
    app_code = """
    from faststream import FastStream
>>>>>>> 2accd5f0
    from faststream.nats import NatsBroker

    broker = NatsBroker()

<<<<<<< HEAD
    app = AsgiFastStream(broker, asgi_routes=[
        ("/liveness", AsgiResponse(b"hello world", status_code=200)),
    ])
    """
    with (
        generate_template(app_code) as app_path,
        faststream_cli(
            [
                "faststream",
                "run",
                f"{app_path.stem}:app",
            ],
            extra_env={
                "PATH": f"{app_path.parent}:{os.environ['PATH']}",
                "PYTHONPATH": str(app_path.parent),
            },
        ),
    ):
        response = httpx.get("http://127.0.0.1:8000/liveness")
        assert response.read().decode() == "hello world"
        assert response.status_code == 200
=======
    app = FastStream(broker)
    """
    with generate_template(app_code) as app_path, faststream_cli(
        [
            "faststream",
            "run",
            f"{app_path.stem}:app",
        ],
    ) as cli_thread:
        pass
    assert cli_thread.process

    assert cli_thread.process.returncode == 0


@pytest.mark.slow
@pytest.mark.skipif(IS_WINDOWS, reason="does not run on windows")
def test_run_asgi(
    generate_template: GenerateTemplateFactory, faststream_cli: FastStreamCLIFactory
) -> None:
    app_code = """
    import json
>>>>>>> 2accd5f0

    from faststream import FastStream
    from faststream.nats import NatsBroker
    from faststream.asgi import AsgiResponse, get

    broker = NatsBroker()

    @get
    async def liveness_ping(scope):
        return AsgiResponse(b"hello world", status_code=200)


    CONTEXT = {}

<<<<<<< HEAD
@pytest.mark.slow()
@skip_windows
=======
    @get
    async def context(scope):
        return AsgiResponse(json.dumps(CONTEXT).encode(), status_code=200)


    app = FastStream(broker).as_asgi(
        asgi_routes=[
            ("/liveness", liveness_ping),
            ("/context", context)
        ],
        asyncapi_path="/docs",
    )

    @app.on_startup
    async def start(test: int, port: int):
        CONTEXT["test"] = test
        CONTEXT["port"] = port

    """
    with generate_template(app_code) as app_path:
        port = random.randrange(40000, 65535)
        extra_param = random.randrange(1, 100)

        with faststream_cli(
            [
                "faststream",
                "run",
                f"{app_path.stem}:app",
                "--port",
                f"{port}",
                "--test",
                f"{extra_param}",
            ],
        ):
            with urllib.request.urlopen(
                f"http://127.0.0.1:{port}/liveness"
            ) as response:
                assert response.read().decode() == "hello world"
                assert response.getcode() == 200

            with urllib.request.urlopen(f"http://127.0.0.1:{port}/docs") as response:
                content = response.read().decode()
                assert content.strip().startswith("<!DOCTYPE html>")
                assert len(content) > 1200

            with urllib.request.urlopen(f"http://127.0.0.1:{port}/context") as response:
                data = json.loads(response.read().decode())
                assert data == {"test": extra_param, "port": port}
                assert response.getcode() == 200


@pytest.mark.slow
@pytest.mark.skipif(IS_WINDOWS, reason="does not run on windows")
>>>>>>> 2accd5f0
def test_run_as_asgi_with_single_worker(
    generate_template: GenerateTemplateFactory, faststream_cli: FastStreamCLIFactory
) -> None:
    app_code = """
    from faststream.asgi import AsgiFastStream, AsgiResponse
    from faststream.nats import NatsBroker

    broker = NatsBroker()

    app = AsgiFastStream(broker, asgi_routes=[
        ("/liveness", AsgiResponse(b"hello world", status_code=200)),
    ])
    """
<<<<<<< HEAD
    with (
        generate_template(app_code) as app_path,
        faststream_cli(
            [
                "faststream",
                "run",
                f"{app_path.stem}:app",
                "--workers 1",
            ],
            extra_env={
                "PATH": f"{app_path.parent}:{os.environ['PATH']}",
                "PYTHONPATH": str(app_path.parent),
            },
        ),
    ):
        response = httpx.get("http://127.0.0.1:8000/liveness")
=======
    with generate_template(app_code) as app_path, faststream_cli(
        [
            "faststream",
            "run",
            f"{app_path.stem}:app",
            "--workers",
            "1",
        ],
    ), urllib.request.urlopen("http://127.0.0.1:8000/liveness") as response:
>>>>>>> 2accd5f0
        assert response.read().decode() == "hello world"
        assert response.status_code == 200


<<<<<<< HEAD
@pytest.mark.slow()
@skip_windows
def test_run_as_asgi_with_many_workers(generate_template, faststream_cli):
=======
@pytest.mark.slow
@pytest.mark.skipif(IS_WINDOWS, reason="does not run on windows")
@pytest.mark.parametrize("workers", [3, 5, 7])
def test_run_as_asgi_with_many_workers(
    generate_template: GenerateTemplateFactory,
    faststream_cli: FastStreamCLIFactory,
    workers: int,
) -> None:
>>>>>>> 2accd5f0
    app_code = """
    from faststream.asgi import AsgiFastStream
    from faststream.nats import NatsBroker

    app = AsgiFastStream(NatsBroker())
    """

<<<<<<< HEAD
    with (
        generate_template(app_code) as app_path,
        faststream_cli(
            [
                "faststream",
                "run",
                f"{app_path.stem}:app",
                "--workers 2",
            ],
            extra_env={
                "PATH": f"{app_path.parent}:{os.environ['PATH']}",
                "PYTHONPATH": str(app_path.parent),
            },
        ) as cli_thread,
    ):
        process = psutil.Process(pid=cli_thread.process.pid)

        assert len(process.children()) == 3  # workers + 1 for the main process


@pytest.mark.slow()
@skip_windows
def test_run_as_asgi_mp_with_log_level(generate_template, faststream_cli) -> None:
=======
    with generate_template(app_code) as app_path, faststream_cli(
        [
            "faststream",
            "run",
            f"{app_path.stem}:app",
            "--workers",
            str(workers),
        ],
    ) as cli_thread:
        assert cli_thread.process
        process = psutil.Process(pid=cli_thread.process.pid)

        assert len(process.children()) == workers + 1


@pytest.mark.slow
@pytest.mark.skipif(IS_WINDOWS, reason="does not run on windows")
@pytest.mark.parametrize(
    ("log_level", "numeric_log_level"),
    [
        ("critical", 50),
        ("fatal", 50),
        ("error", 40),
        ("warning", 30),
        ("warn", 30),
        ("info", 20),
        ("debug", 10),
        ("notset", 0),
    ],
)
def test_run_as_asgi_mp_with_log_level(
    generate_template: GenerateTemplateFactory,
    faststream_cli: FastStreamCLIFactory,
    log_level: str,
    numeric_log_level: int,
) -> None:
>>>>>>> 2accd5f0
    app_code = """
    import logging

    from faststream.asgi import AsgiFastStream
    from faststream.log.logging import logger
    from faststream.nats import NatsBroker

    app = AsgiFastStream(NatsBroker())

    @app.on_startup
    def print_log_level():
        logger.critical(f"Current log level is {logging.getLogger('uvicorn.asgi').level}")
    """

<<<<<<< HEAD
    log_level, numeric_log_level = "critical", logging.CRITICAL

    with (
        generate_template(app_code) as app_path,
        faststream_cli(
            [
                "faststream",
                "run",
                f"{app_path.stem}:app",
                "--workers",
                "3",
                "--log-level",
                log_level,
            ],
            extra_env={
                "PATH": f"{app_path.parent}:{os.environ['PATH']}",
                "PYTHONPATH": str(app_path.parent),
            },
        ) as cli_thread,
    ):
        pass
=======
    with generate_template(app_code) as app_path, faststream_cli(
        [
            "faststream",
            "run",
            f"{app_path.stem}:app",
            "--workers",
            "3",
            "--log-level",
            log_level,
        ],
    ) as cli_thread:
        pass
    assert cli_thread.process
    assert cli_thread.process.stderr
    stderr = cli_thread.process.stderr.read()
>>>>>>> 2accd5f0

    stderr = cli_thread.process.stderr.read()
    assert f"Current log level is {numeric_log_level}" in stderr


<<<<<<< HEAD
def test_run_as_factory(generate_template, faststream_cli) -> None:
=======
@pytest.mark.slow
@pytest.mark.skipif(IS_WINDOWS, reason="does not run on windows")
def test_run_as_factory(
    generate_template: GenerateTemplateFactory, faststream_cli: FastStreamCLIFactory
) -> None:
>>>>>>> 2accd5f0
    app_code = """
    from faststream.asgi import AsgiFastStream, AsgiResponse, get
    from faststream.nats import NatsBroker

    broker = NatsBroker()

    def app_factory():
        return AsgiFastStream(broker, asgi_routes=[
            ("/liveness", AsgiResponse(b"hello world", status_code=200)),
        ])
    """

<<<<<<< HEAD
    with (
        generate_template(app_code) as app_path,
        faststream_cli(
            [
                "faststream",
                "run",
                f"{app_path.stem}:app_factory",
                "--factory",
            ],
            extra_env={
                "PATH": f"{app_path.parent}:{os.environ['PATH']}",
                "PYTHONPATH": str(app_path.parent),
            },
        )
    ):
        response = httpx.get("http://127.0.0.1:8000/liveness")
=======
    with generate_template(app_code) as app_path, faststream_cli(
        [
            "faststream",
            "run",
            f"{app_path.stem}:app_factory",
            "--factory",
        ],
    ), urllib.request.urlopen("http://127.0.0.1:8000/liveness") as response:
>>>>>>> 2accd5f0
        assert response.read().decode() == "hello world"
        assert response.getcode() == 200


<<<<<<< HEAD
def test_run_reloader_with_factory(runner: CliRunner, mock: MagicMock) -> None:
    app = FastStream(MagicMock())
    app.run = AsyncMock()
    logging_config = {
        "version": 1,
        "disable_existing_loggers": False,
        "formatters": {"app": {"format": "%(message)s"}},
        "handlers": {
            "app": {
                "class": "logging.StreamHandler",
                "formatter": "app",
                "level": "INFO",
            }
        },
        "loggers": {"app": {"level": "INFO", "handlers": ["app"]}},
    }
    with patch(
        "faststream._internal.cli.utils.logs._get_log_config",
        return_value=logging_config,
    ):
        app_str = "faststream:app"

        result = runner.invoke(
            faststream_app,
            [
                "run",
                app_str,
                "-f",
                "-r",
                "--app-dir",
                "test",
                "--extension",
                "yaml",
            ],
        )

        assert result.exit_code == 0

        assert mock.call_args.kwargs == IsPartialDict({
            "args": (app_str, {}, True, None, logging.NOTSET),
            "reload_dirs": ["test"],
            "extra_extensions": ["yaml"],
        })
=======
@pytest.mark.slow
@pytest.mark.skipif(IS_WINDOWS, reason="does not run on windows")
@pytest.mark.parametrize(
    ("log_config_file_name", "log_config"),
    [
        pytest.param(
            "config.json",
            """
            {
                "version": 1,
                "loggers": {
                    "unique_logger_name": {
                        "level": 42
                    }
                }
            }
            """,
            id="json config",
        ),
        pytest.param(
            "config.toml",
            """
            version = 1

            [loggers.unique_logger_name]
            level = 42
            """,
            id="toml config",
        ),
        pytest.param(
            "config.yaml",
            """
            version: 1
            loggers:
                unique_logger_name:
                    level: 42
            """,
            id="yaml config",
        ),
        pytest.param(
            "config.yml",
            """
            version: 1
            loggers:
                unique_logger_name:
                    level: 42
            """,
            id="yml config",
        ),
    ],
)
def test_run_as_asgi_with_log_config(
    generate_template: GenerateTemplateFactory,
    faststream_cli: FastStreamCLIFactory,
    log_config_file_name: str,
    log_config: str,
) -> None:
    app_code = """
    import logging

    from faststream.asgi import AsgiFastStream
    from faststream.log.logging import logger
    from faststream.nats import NatsBroker

    broker = NatsBroker()

    app = AsgiFastStream(broker)

    @app.on_startup
    def print_log_level():
        logger.critical(f"Current log level is {logging.getLogger('unique_logger_name').level}")
    """

    with generate_template(app_code) as app_path, generate_template(
        log_config, filename=log_config_file_name
    ) as log_config_file_path, faststream_cli(
        [
            "faststream",
            "run",
            f"{app_path.stem}:app",
            "--log-config",
            str(log_config_file_path),
        ],
    ) as cli_thread:
        pass
    assert cli_thread.process
    assert cli_thread.process.stderr
    stderr = cli_thread.process.stderr.read()

    assert "Current log level is 42" in stderr
>>>>>>> 2accd5f0
<|MERGE_RESOLUTION|>--- conflicted
+++ resolved
@@ -1,537 +1,23 @@
-<<<<<<< HEAD
-import logging
-import os
-from unittest.mock import AsyncMock, MagicMock, patch
-=======
-import json
-import random
-import urllib.request
->>>>>>> 2accd5f0
+import pytest
 
-import httpx
-import psutil
-import pytest
-<<<<<<< HEAD
-from dirty_equals import IsPartialDict
-from typer.testing import CliRunner
-
-from faststream import FastStream
-from faststream._internal.cli.main import cli as faststream_app
-from tests.marks import skip_windows
+from .conftest import FastStreamCLIFactory, GenerateTemplateFactory
 
 
 @pytest.mark.slow()
-@skip_windows
-def test_run_asgi(generate_template, faststream_cli) -> None:
-    app_code = """
-    from faststream.asgi import AsgiFastStream, AsgiResponse
-=======
-
-from faststream._compat import IS_WINDOWS
-from tests.cli.conftest import FastStreamCLIFactory, GenerateTemplateFactory
-
-
-@pytest.mark.slow
-@pytest.mark.skipif(IS_WINDOWS, reason="does not run on windows")
 def test_run(
-    generate_template: GenerateTemplateFactory, faststream_cli: FastStreamCLIFactory
+    generate_template: GenerateTemplateFactory,
+    faststream_cli: FastStreamCLIFactory,
 ) -> None:
     app_code = """
     from faststream import FastStream
->>>>>>> 2accd5f0
     from faststream.nats import NatsBroker
 
-    broker = NatsBroker()
-
-<<<<<<< HEAD
-    app = AsgiFastStream(broker, asgi_routes=[
-        ("/liveness", AsgiResponse(b"hello world", status_code=200)),
-    ])
+    app = FastStream(NatsBroker())
     """
     with (
         generate_template(app_code) as app_path,
-        faststream_cli(
-            [
-                "faststream",
-                "run",
-                f"{app_path.stem}:app",
-            ],
-            extra_env={
-                "PATH": f"{app_path.parent}:{os.environ['PATH']}",
-                "PYTHONPATH": str(app_path.parent),
-            },
-        ),
+        faststream_cli("faststream", "run", f"{app_path.stem}:app") as cli_thread,
     ):
-        response = httpx.get("http://127.0.0.1:8000/liveness")
-        assert response.read().decode() == "hello world"
-        assert response.status_code == 200
-=======
-    app = FastStream(broker)
-    """
-    with generate_template(app_code) as app_path, faststream_cli(
-        [
-            "faststream",
-            "run",
-            f"{app_path.stem}:app",
-        ],
-    ) as cli_thread:
-        pass
-    assert cli_thread.process
+        assert cli_thread.process
 
-    assert cli_thread.process.returncode == 0
-
-
-@pytest.mark.slow
-@pytest.mark.skipif(IS_WINDOWS, reason="does not run on windows")
-def test_run_asgi(
-    generate_template: GenerateTemplateFactory, faststream_cli: FastStreamCLIFactory
-) -> None:
-    app_code = """
-    import json
->>>>>>> 2accd5f0
-
-    from faststream import FastStream
-    from faststream.nats import NatsBroker
-    from faststream.asgi import AsgiResponse, get
-
-    broker = NatsBroker()
-
-    @get
-    async def liveness_ping(scope):
-        return AsgiResponse(b"hello world", status_code=200)
-
-
-    CONTEXT = {}
-
-<<<<<<< HEAD
-@pytest.mark.slow()
-@skip_windows
-=======
-    @get
-    async def context(scope):
-        return AsgiResponse(json.dumps(CONTEXT).encode(), status_code=200)
-
-
-    app = FastStream(broker).as_asgi(
-        asgi_routes=[
-            ("/liveness", liveness_ping),
-            ("/context", context)
-        ],
-        asyncapi_path="/docs",
-    )
-
-    @app.on_startup
-    async def start(test: int, port: int):
-        CONTEXT["test"] = test
-        CONTEXT["port"] = port
-
-    """
-    with generate_template(app_code) as app_path:
-        port = random.randrange(40000, 65535)
-        extra_param = random.randrange(1, 100)
-
-        with faststream_cli(
-            [
-                "faststream",
-                "run",
-                f"{app_path.stem}:app",
-                "--port",
-                f"{port}",
-                "--test",
-                f"{extra_param}",
-            ],
-        ):
-            with urllib.request.urlopen(
-                f"http://127.0.0.1:{port}/liveness"
-            ) as response:
-                assert response.read().decode() == "hello world"
-                assert response.getcode() == 200
-
-            with urllib.request.urlopen(f"http://127.0.0.1:{port}/docs") as response:
-                content = response.read().decode()
-                assert content.strip().startswith("<!DOCTYPE html>")
-                assert len(content) > 1200
-
-            with urllib.request.urlopen(f"http://127.0.0.1:{port}/context") as response:
-                data = json.loads(response.read().decode())
-                assert data == {"test": extra_param, "port": port}
-                assert response.getcode() == 200
-
-
-@pytest.mark.slow
-@pytest.mark.skipif(IS_WINDOWS, reason="does not run on windows")
->>>>>>> 2accd5f0
-def test_run_as_asgi_with_single_worker(
-    generate_template: GenerateTemplateFactory, faststream_cli: FastStreamCLIFactory
-) -> None:
-    app_code = """
-    from faststream.asgi import AsgiFastStream, AsgiResponse
-    from faststream.nats import NatsBroker
-
-    broker = NatsBroker()
-
-    app = AsgiFastStream(broker, asgi_routes=[
-        ("/liveness", AsgiResponse(b"hello world", status_code=200)),
-    ])
-    """
-<<<<<<< HEAD
-    with (
-        generate_template(app_code) as app_path,
-        faststream_cli(
-            [
-                "faststream",
-                "run",
-                f"{app_path.stem}:app",
-                "--workers 1",
-            ],
-            extra_env={
-                "PATH": f"{app_path.parent}:{os.environ['PATH']}",
-                "PYTHONPATH": str(app_path.parent),
-            },
-        ),
-    ):
-        response = httpx.get("http://127.0.0.1:8000/liveness")
-=======
-    with generate_template(app_code) as app_path, faststream_cli(
-        [
-            "faststream",
-            "run",
-            f"{app_path.stem}:app",
-            "--workers",
-            "1",
-        ],
-    ), urllib.request.urlopen("http://127.0.0.1:8000/liveness") as response:
->>>>>>> 2accd5f0
-        assert response.read().decode() == "hello world"
-        assert response.status_code == 200
-
-
-<<<<<<< HEAD
-@pytest.mark.slow()
-@skip_windows
-def test_run_as_asgi_with_many_workers(generate_template, faststream_cli):
-=======
-@pytest.mark.slow
-@pytest.mark.skipif(IS_WINDOWS, reason="does not run on windows")
-@pytest.mark.parametrize("workers", [3, 5, 7])
-def test_run_as_asgi_with_many_workers(
-    generate_template: GenerateTemplateFactory,
-    faststream_cli: FastStreamCLIFactory,
-    workers: int,
-) -> None:
->>>>>>> 2accd5f0
-    app_code = """
-    from faststream.asgi import AsgiFastStream
-    from faststream.nats import NatsBroker
-
-    app = AsgiFastStream(NatsBroker())
-    """
-
-<<<<<<< HEAD
-    with (
-        generate_template(app_code) as app_path,
-        faststream_cli(
-            [
-                "faststream",
-                "run",
-                f"{app_path.stem}:app",
-                "--workers 2",
-            ],
-            extra_env={
-                "PATH": f"{app_path.parent}:{os.environ['PATH']}",
-                "PYTHONPATH": str(app_path.parent),
-            },
-        ) as cli_thread,
-    ):
-        process = psutil.Process(pid=cli_thread.process.pid)
-
-        assert len(process.children()) == 3  # workers + 1 for the main process
-
-
-@pytest.mark.slow()
-@skip_windows
-def test_run_as_asgi_mp_with_log_level(generate_template, faststream_cli) -> None:
-=======
-    with generate_template(app_code) as app_path, faststream_cli(
-        [
-            "faststream",
-            "run",
-            f"{app_path.stem}:app",
-            "--workers",
-            str(workers),
-        ],
-    ) as cli_thread:
-        assert cli_thread.process
-        process = psutil.Process(pid=cli_thread.process.pid)
-
-        assert len(process.children()) == workers + 1
-
-
-@pytest.mark.slow
-@pytest.mark.skipif(IS_WINDOWS, reason="does not run on windows")
-@pytest.mark.parametrize(
-    ("log_level", "numeric_log_level"),
-    [
-        ("critical", 50),
-        ("fatal", 50),
-        ("error", 40),
-        ("warning", 30),
-        ("warn", 30),
-        ("info", 20),
-        ("debug", 10),
-        ("notset", 0),
-    ],
-)
-def test_run_as_asgi_mp_with_log_level(
-    generate_template: GenerateTemplateFactory,
-    faststream_cli: FastStreamCLIFactory,
-    log_level: str,
-    numeric_log_level: int,
-) -> None:
->>>>>>> 2accd5f0
-    app_code = """
-    import logging
-
-    from faststream.asgi import AsgiFastStream
-    from faststream.log.logging import logger
-    from faststream.nats import NatsBroker
-
-    app = AsgiFastStream(NatsBroker())
-
-    @app.on_startup
-    def print_log_level():
-        logger.critical(f"Current log level is {logging.getLogger('uvicorn.asgi').level}")
-    """
-
-<<<<<<< HEAD
-    log_level, numeric_log_level = "critical", logging.CRITICAL
-
-    with (
-        generate_template(app_code) as app_path,
-        faststream_cli(
-            [
-                "faststream",
-                "run",
-                f"{app_path.stem}:app",
-                "--workers",
-                "3",
-                "--log-level",
-                log_level,
-            ],
-            extra_env={
-                "PATH": f"{app_path.parent}:{os.environ['PATH']}",
-                "PYTHONPATH": str(app_path.parent),
-            },
-        ) as cli_thread,
-    ):
-        pass
-=======
-    with generate_template(app_code) as app_path, faststream_cli(
-        [
-            "faststream",
-            "run",
-            f"{app_path.stem}:app",
-            "--workers",
-            "3",
-            "--log-level",
-            log_level,
-        ],
-    ) as cli_thread:
-        pass
-    assert cli_thread.process
-    assert cli_thread.process.stderr
-    stderr = cli_thread.process.stderr.read()
->>>>>>> 2accd5f0
-
-    stderr = cli_thread.process.stderr.read()
-    assert f"Current log level is {numeric_log_level}" in stderr
-
-
-<<<<<<< HEAD
-def test_run_as_factory(generate_template, faststream_cli) -> None:
-=======
-@pytest.mark.slow
-@pytest.mark.skipif(IS_WINDOWS, reason="does not run on windows")
-def test_run_as_factory(
-    generate_template: GenerateTemplateFactory, faststream_cli: FastStreamCLIFactory
-) -> None:
->>>>>>> 2accd5f0
-    app_code = """
-    from faststream.asgi import AsgiFastStream, AsgiResponse, get
-    from faststream.nats import NatsBroker
-
-    broker = NatsBroker()
-
-    def app_factory():
-        return AsgiFastStream(broker, asgi_routes=[
-            ("/liveness", AsgiResponse(b"hello world", status_code=200)),
-        ])
-    """
-
-<<<<<<< HEAD
-    with (
-        generate_template(app_code) as app_path,
-        faststream_cli(
-            [
-                "faststream",
-                "run",
-                f"{app_path.stem}:app_factory",
-                "--factory",
-            ],
-            extra_env={
-                "PATH": f"{app_path.parent}:{os.environ['PATH']}",
-                "PYTHONPATH": str(app_path.parent),
-            },
-        )
-    ):
-        response = httpx.get("http://127.0.0.1:8000/liveness")
-=======
-    with generate_template(app_code) as app_path, faststream_cli(
-        [
-            "faststream",
-            "run",
-            f"{app_path.stem}:app_factory",
-            "--factory",
-        ],
-    ), urllib.request.urlopen("http://127.0.0.1:8000/liveness") as response:
->>>>>>> 2accd5f0
-        assert response.read().decode() == "hello world"
-        assert response.getcode() == 200
-
-
-<<<<<<< HEAD
-def test_run_reloader_with_factory(runner: CliRunner, mock: MagicMock) -> None:
-    app = FastStream(MagicMock())
-    app.run = AsyncMock()
-    logging_config = {
-        "version": 1,
-        "disable_existing_loggers": False,
-        "formatters": {"app": {"format": "%(message)s"}},
-        "handlers": {
-            "app": {
-                "class": "logging.StreamHandler",
-                "formatter": "app",
-                "level": "INFO",
-            }
-        },
-        "loggers": {"app": {"level": "INFO", "handlers": ["app"]}},
-    }
-    with patch(
-        "faststream._internal.cli.utils.logs._get_log_config",
-        return_value=logging_config,
-    ):
-        app_str = "faststream:app"
-
-        result = runner.invoke(
-            faststream_app,
-            [
-                "run",
-                app_str,
-                "-f",
-                "-r",
-                "--app-dir",
-                "test",
-                "--extension",
-                "yaml",
-            ],
-        )
-
-        assert result.exit_code == 0
-
-        assert mock.call_args.kwargs == IsPartialDict({
-            "args": (app_str, {}, True, None, logging.NOTSET),
-            "reload_dirs": ["test"],
-            "extra_extensions": ["yaml"],
-        })
-=======
-@pytest.mark.slow
-@pytest.mark.skipif(IS_WINDOWS, reason="does not run on windows")
-@pytest.mark.parametrize(
-    ("log_config_file_name", "log_config"),
-    [
-        pytest.param(
-            "config.json",
-            """
-            {
-                "version": 1,
-                "loggers": {
-                    "unique_logger_name": {
-                        "level": 42
-                    }
-                }
-            }
-            """,
-            id="json config",
-        ),
-        pytest.param(
-            "config.toml",
-            """
-            version = 1
-
-            [loggers.unique_logger_name]
-            level = 42
-            """,
-            id="toml config",
-        ),
-        pytest.param(
-            "config.yaml",
-            """
-            version: 1
-            loggers:
-                unique_logger_name:
-                    level: 42
-            """,
-            id="yaml config",
-        ),
-        pytest.param(
-            "config.yml",
-            """
-            version: 1
-            loggers:
-                unique_logger_name:
-                    level: 42
-            """,
-            id="yml config",
-        ),
-    ],
-)
-def test_run_as_asgi_with_log_config(
-    generate_template: GenerateTemplateFactory,
-    faststream_cli: FastStreamCLIFactory,
-    log_config_file_name: str,
-    log_config: str,
-) -> None:
-    app_code = """
-    import logging
-
-    from faststream.asgi import AsgiFastStream
-    from faststream.log.logging import logger
-    from faststream.nats import NatsBroker
-
-    broker = NatsBroker()
-
-    app = AsgiFastStream(broker)
-
-    @app.on_startup
-    def print_log_level():
-        logger.critical(f"Current log level is {logging.getLogger('unique_logger_name').level}")
-    """
-
-    with generate_template(app_code) as app_path, generate_template(
-        log_config, filename=log_config_file_name
-    ) as log_config_file_path, faststream_cli(
-        [
-            "faststream",
-            "run",
-            f"{app_path.stem}:app",
-            "--log-config",
-            str(log_config_file_path),
-        ],
-    ) as cli_thread:
-        pass
-    assert cli_thread.process
-    assert cli_thread.process.stderr
-    stderr = cli_thread.process.stderr.read()
-
-    assert "Current log level is 42" in stderr
->>>>>>> 2accd5f0
+    assert cli_thread.process.returncode == 0