import os
import subprocess
import threading
import time
from contextlib import contextmanager
from textwrap import dedent
from typing import (
    TYPE_CHECKING,
    ContextManager,
    Dict,
    Generator,
    List,
    Optional,
    Protocol,
)

import pytest

from faststream import FastStream

if TYPE_CHECKING:
    from pathlib import Path


@pytest.fixture()
def broker():
    # separate import from e2e tests
    from faststream.rabbit import RabbitBroker

    return RabbitBroker()


@pytest.fixture()
def app_without_logger(broker) -> FastStream:
    return FastStream(broker, logger=None)


@pytest.fixture()
def app(broker) -> FastStream:
    return FastStream(broker)


<<<<<<< HEAD
@pytest.fixture()
def app_without_broker() -> FastStream:
    return FastStream()
=======
@pytest.fixture
def app(broker):
    return FastStream(broker)


class GenerateTemplateFactory(Protocol):
    def __call__(
        self, code: str, filename: str = "temp_app.py"
    ) -> ContextManager["Path"]: ...


@pytest.fixture
def generate_template(
    tmp_path: "Path",
) -> GenerateTemplateFactory:
    @contextmanager
    def factory(
        code: str, filename: str = "temp_app.py"
    ) -> Generator["Path", None, None]:
        temp_dir = tmp_path / "faststream_templates"
        temp_dir.mkdir(exist_ok=True)

        file_path: Path = temp_dir / filename
        cleaned_code = dedent(code).strip()

        file_path.write_text(cleaned_code)

        try:
            yield file_path
        finally:
            file_path.unlink(missing_ok=True)

    return factory


class CliThread(Protocol):
    process: Optional[subprocess.Popen]

    def stop(self) -> None: ...


class FastStreamCLIFactory(Protocol):
    def __call__(
        self,
        cmd: List[str],
        wait_time: float = 1.5,
        extra_env: Optional[Dict[str, str]] = None,
    ) -> ContextManager[CliThread]: ...


@pytest.fixture
def faststream_cli(tmp_path: "Path") -> FastStreamCLIFactory:
    @contextmanager
    def factory(
        cmd: List[str],
        wait_time: float = 1.5,
        extra_env: Optional[Dict[str, str]] = None,
    ) -> Generator[CliThread, None, None]:
        class RealCLIThread(threading.Thread):
            def __init__(self, command: List[str], env: Dict[str, str]):
                super().__init__()
                self.command = command
                self.process: Optional[subprocess.Popen] = None
                self.env = env

            def run(self) -> None:
                self.process = subprocess.Popen(
                    self.command,
                    stdout=subprocess.PIPE,
                    stderr=subprocess.PIPE,
                    text=True,
                    shell=False,
                    env=self.env,
                )
                self.process.wait()

            def stop(self) -> None:
                if self.process:
                    self.process.terminate()
                    try:
                        self.process.wait(timeout=5)
                    except subprocess.TimeoutExpired:
                        self.process.kill()

        extra_env = extra_env or {}
        env = os.environ.copy()
        env.update(**extra_env)
        cli = RealCLIThread(cmd, extra_env)
        cli.start()
        time.sleep(wait_time)

        try:
            yield cli
        finally:
            cli.stop()
            cli.join()

    return factory
>>>>>>> e1c342bd
<|MERGE_RESOLUTION|>--- conflicted
+++ resolved
@@ -2,24 +2,15 @@
 import subprocess
 import threading
 import time
-from contextlib import contextmanager
+from collections.abc import Generator
+from contextlib import AbstractContextManager, contextmanager
+from pathlib import Path
 from textwrap import dedent
-from typing import (
-    TYPE_CHECKING,
-    ContextManager,
-    Dict,
-    Generator,
-    List,
-    Optional,
-    Protocol,
-)
+from typing import Protocol
 
 import pytest
 
 from faststream import FastStream
-
-if TYPE_CHECKING:
-    from pathlib import Path
 
 
 @pytest.fixture()
@@ -36,27 +27,22 @@
 
 
 @pytest.fixture()
-def app(broker) -> FastStream:
-    return FastStream(broker)
+def app_without_broker() -> FastStream:
+    return FastStream()
 
 
-<<<<<<< HEAD
 @pytest.fixture()
-def app_without_broker() -> FastStream:
-    return FastStream()
-=======
-@pytest.fixture
-def app(broker):
+def app(broker) -> FastStream:
     return FastStream(broker)
 
 
 class GenerateTemplateFactory(Protocol):
     def __call__(
         self, code: str, filename: str = "temp_app.py"
-    ) -> ContextManager["Path"]: ...
+    ) -> AbstractContextManager[Path]: ...
 
 
-@pytest.fixture
+@pytest.fixture()
 def generate_template(
     tmp_path: "Path",
 ) -> GenerateTemplateFactory:
@@ -81,7 +67,7 @@
 
 
 class CliThread(Protocol):
-    process: Optional[subprocess.Popen]
+    process: subprocess.Popen | None
 
     def stop(self) -> None: ...
 
@@ -89,25 +75,25 @@
 class FastStreamCLIFactory(Protocol):
     def __call__(
         self,
-        cmd: List[str],
+        cmd: list[str],
         wait_time: float = 1.5,
-        extra_env: Optional[Dict[str, str]] = None,
-    ) -> ContextManager[CliThread]: ...
+        extra_env: dict[str, str] | None = None,
+    ) -> AbstractContextManager[CliThread]: ...
 
 
-@pytest.fixture
+@pytest.fixture()
 def faststream_cli(tmp_path: "Path") -> FastStreamCLIFactory:
     @contextmanager
     def factory(
-        cmd: List[str],
+        cmd: list[str],
         wait_time: float = 1.5,
-        extra_env: Optional[Dict[str, str]] = None,
+        extra_env: dict[str, str] | None = None,
     ) -> Generator[CliThread, None, None]:
         class RealCLIThread(threading.Thread):
-            def __init__(self, command: List[str], env: Dict[str, str]):
+            def __init__(self, command: list[str], env: dict[str, str]) -> None:
                 super().__init__()
                 self.command = command
-                self.process: Optional[subprocess.Popen] = None
+                self.process: subprocess.Popen | None = None
                 self.env = env
 
             def run(self) -> None:
@@ -128,11 +114,12 @@
                         self.process.wait(timeout=5)
                     except subprocess.TimeoutExpired:
                         self.process.kill()
+                    self.process = None
 
         extra_env = extra_env or {}
         env = os.environ.copy()
         env.update(**extra_env)
-        cli = RealCLIThread(cmd, extra_env)
+        cli = RealCLIThread(cmd, env)
         cli.start()
         time.sleep(wait_time)
 
@@ -142,5 +129,4 @@
             cli.stop()
             cli.join()
 
-    return factory
->>>>>>> e1c342bd
+    return factory