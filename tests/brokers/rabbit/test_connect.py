--- conflicted
+++ resolved
@@ -25,27 +25,4 @@
             ),
         )
         assert await broker.connect()
-<<<<<<< HEAD
-        await broker.close()
-=======
-        await broker.stop()
-
-    @pytest.mark.asyncio
-    async def test_connect_handover_config_to_connect(self, settings):
-        broker = self.broker()
-        assert await broker.connect(
-            host=settings.host,
-            port=settings.port,
-            security=SASLPlaintext(
-                username=settings.login,
-                password=settings.password,
-            ),
-        )
-        await broker.stop()
-
-    @pytest.mark.asyncio
-    async def test_connect_handover_config_to_connect_override_init(self, settings):
-        broker = self.broker("fake-url")  # will be ignored
-        assert await broker.connect(url=settings.url)
-        await broker.stop()
->>>>>>> fe8b85f3
+        await broker.stop()