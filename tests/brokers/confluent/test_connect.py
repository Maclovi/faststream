import pytest
from dirty_equals import IsPartialDict

from faststream.confluent import KafkaBroker, config
from tests.brokers.base.connection import BrokerConnectionTestcase


<<<<<<< HEAD
def test_correct_config() -> None:
=======
@pytest.mark.confluent
@pytest.mark.asyncio
async def test_correct_config_merging(queue: str) -> None:
    broker = KafkaBroker(
        connections_max_idle_ms=1000,
        config={
            "compression.codec": config.CompressionCodec.lz4,
            "message.max.bytes": 1000,
            "debug": config.Debug.broker,
        },
    )

    @broker.subscriber(queue)
    async def handler() -> None: ...

    async with broker:
        await broker.start()

        expected_config = IsPartialDict(
            {
                "connections.max.idle.ms": 1000,
                "compression.codec": config.CompressionCodec.lz4,
                "message.max.bytes": 1000,
                "debug": config.Debug.broker,
            }
        )

        producer_config = broker._producer._producer.config

        assert producer_config == expected_config

        subscriber_config = next(iter(broker._subscribers.values())).consumer.config

        assert subscriber_config == expected_config


def test_correct_config_with_dict():
>>>>>>> 7cabe31c
    broker = KafkaBroker(
        config={
            "compression.codec": config.CompressionCodec.none,
            "compression.type": config.CompressionType.none,
            "client.dns.lookup": config.ClientDNSLookup.use_all_dns_ips,
            "offset.store.method": config.OffsetStoreMethod.broker,
            "isolation.level": config.IsolationLevel.read_uncommitted,
            "sasl.oauthbearer.method": config.SASLOAUTHBearerMethod.default,
            "security.protocol": config.SecurityProtocol.ssl,
            "broker.address.family": config.BrokerAddressFamily.any,
            "builtin.features": config.BuiltinFeatures.gzip,
            "debug": config.Debug.broker,
            "group.protocol": config.GroupProtocol.classic,
        },
    )

    assert broker.config.as_config_dict() == {
        "compression.codec": config.CompressionCodec.none.value,
        "compression.type": config.CompressionType.none.value,
        "client.dns.lookup": config.ClientDNSLookup.use_all_dns_ips.value,
        "offset.store.method": config.OffsetStoreMethod.broker.value,
        "isolation.level": config.IsolationLevel.read_uncommitted.value,
        "sasl.oauthbearer.method": config.SASLOAUTHBearerMethod.default.value,
        "security.protocol": config.SecurityProtocol.ssl.value,
        "broker.address.family": config.BrokerAddressFamily.any.value,
        "builtin.features": config.BuiltinFeatures.gzip.value,
        "debug": config.Debug.broker.value,
        "group.protocol": config.GroupProtocol.classic.value,
    }


@pytest.mark.confluent()
class TestConnection(BrokerConnectionTestcase):
    broker = KafkaBroker

    def get_broker_args(self, settings):
        return {"bootstrap_servers": settings.url}<|MERGE_RESOLUTION|>--- conflicted
+++ resolved
@@ -4,12 +4,11 @@
 from faststream.confluent import KafkaBroker, config
 from tests.brokers.base.connection import BrokerConnectionTestcase
 
+from .conftest import Settings
 
-<<<<<<< HEAD
-def test_correct_config() -> None:
-=======
-@pytest.mark.confluent
-@pytest.mark.asyncio
+
+@pytest.mark.confluent()
+@pytest.mark.asyncio()
 async def test_correct_config_merging(queue: str) -> None:
     broker = KafkaBroker(
         connections_max_idle_ms=1000,
@@ -26,26 +25,23 @@
     async with broker:
         await broker.start()
 
-        expected_config = IsPartialDict(
-            {
-                "connections.max.idle.ms": 1000,
-                "compression.codec": config.CompressionCodec.lz4,
-                "message.max.bytes": 1000,
-                "debug": config.Debug.broker,
-            }
-        )
+        expected_config = IsPartialDict({
+            "connections.max.idle.ms": 1000,
+            "compression.codec": config.CompressionCodec.lz4,
+            "message.max.bytes": 1000,
+            "debug": config.Debug.broker,
+        })
 
-        producer_config = broker._producer._producer.config
+        producer_config = broker._producer._producer.producer.config
 
         assert producer_config == expected_config
 
-        subscriber_config = next(iter(broker._subscribers.values())).consumer.config
+        subscriber_config = broker._subscribers[0].consumer.config
 
         assert subscriber_config == expected_config
 
 
-def test_correct_config_with_dict():
->>>>>>> 7cabe31c
+def test_correct_config_with_dict() -> None:
     broker = KafkaBroker(
         config={
             "compression.codec": config.CompressionCodec.none,
@@ -81,5 +77,5 @@
 class TestConnection(BrokerConnectionTestcase):
     broker = KafkaBroker
 
-    def get_broker_args(self, settings):
+    def get_broker_args(self, settings: Settings) -> dict[str, str]:
         return {"bootstrap_servers": settings.url}